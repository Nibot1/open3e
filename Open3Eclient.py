--- conflicted
+++ resolved
@@ -78,13 +78,9 @@
 if(args.dev == "vcal"):
     dataIdentifiers = dataIdentifiersVcal[0x680]["dids"]
 if(args.dev == "vdens"):
-<<<<<<< HEAD
-    dataIdentifiers = dataIdentifiersVdens    
+    dataIdentifiers = dataIdentifiersVdens[0x680]["dids"]
 if(args.dev == "vx3"):
-    dataIdentifiers = dataIdentifiersVx3
-=======
-    dataIdentifiers = dataIdentifiersVdens[0x680]["dids"]
->>>>>>> 0e28014a
+    dataIdentifiers = dataIdentifiersVx3[0x680]["dids"]
 
 config['data_identifiers'] = dataIdentifiers
 
