
import udsoncan
from doipclient import DoIPClient
from doipclient.connectors import DoIPClientUDSConnector
from udsoncan.client import Client
from udsoncan.exceptions import *
from udsoncan.services import *

from can.interface import Bus
from udsoncan.connections import PythonIsoTpConnection
from can.interfaces.socketcan import SocketcanBus
import isotp

from typing import Optional, Any
import logging
import importlib
import binascii
import time
import isotp

import Open3Edatapoints
import Open3Ecodecs
from Open3Ecodecs import *


class O3Eclass():
    def __init__(self, ecutx:int=0x680, ecurx:int=0,
                 doip:str=None, # doip mode if not empty  
                 can:str='can0', 
                 dev=None
                ):

        self.tx = ecutx 
        self.dev = dev  # not necessary
        self.numdps = 0

        # ECU addresses ~~~~~~~~~~~~~~~~~~
        if(ecurx == 0):
            ecurx = ecutx + 0x10

        # load general datapoints table from Open3Edatapoints.py
        self.dataIdentifiers = dict(Open3Edatapoints.dataIdentifiers["dids"])            

        # overlay dids if certain device is selected ~~~~~~~~~~~~~~~~~~
        if(dev != None):  #!?! was kommt aus config.json?!?
            if(dev != ''):  #!?! was kommt aus config.json?!?
                if('.py' in dev):
                    module_name = dev.replace('.py', '')
                else:
                    module_name = "Open3Edatapoints" + dev.capitalize()

                # load datapoints for selected device
                didmoduledev = importlib.import_module(module_name)
                dataIdentifiersDev = didmoduledev.dataIdentifiers["dids"]

                # add dids not in general but in device to general
                for key,val in dataIdentifiersDev.items():
                    if not (key in self.dataIdentifiers):
                        if(val != None):
                            self.dataIdentifiers[key] = val

                # overlay device dids over general table 
                lstpops = []
                for itm in self.dataIdentifiers:
                    if not (itm in dataIdentifiersDev):
                        lstpops.append(itm)
                    elif not (dataIdentifiersDev[itm] is None):  # None means 'no change', nothing special
                        self.dataIdentifiers[itm] = dataIdentifiersDev[itm]

                # remove dids not existing with the device
                for itm in lstpops:
                    self.dataIdentifiers.pop(itm)

                # debug only - see what we have now with this device
                #for itm in dataIdentifiers:
                #    print(f"{itm}:{type(dataIdentifiers[itm]).__name__}, {dataIdentifiers[itm].string_len}")

                # probably useless but to indicate that it's not required anymore
                dataIdentifiersDev = None
                didmoduledev = None
                # for info
                self.numdps = len(self.dataIdentifiers)

            
        # select CAN / DoIP ~~~~~~~~~~~~~~~~~~
        if(doip != None):
            conn = DoIPClientUDSConnector(DoIPClient(doip, ecutx))
        else:
<<<<<<< HEAD
            # Refer to isotp documentation for full details about parameters
            isotp_params = {
                'stmin': 10,                            # Will request the sender to wait 10ms between consecutive frame. 0-127ms or 100-900ns with values from 0xF1-0xF9
                'blocksize': 0,                         # Request the sender to send 8 consecutives frames before sending a new flow control message
                'wftmax': 0,                            # Number of wait frame allowed before triggering an error
                'tx_data_length': 8,                    # Link layer (CAN layer) works with 8 byte payload (CAN 2.0)
                'tx_data_min_length': 8,                # Minimum length of CAN messages. When different from None, messages are padded to meet this length. Works with CAN 2.0 and CAN FD.
                'tx_padding': 0,                        # Will pad all transmitted CAN messages with byte 0x00.
                'rx_flowcontrol_timeout': 1000,         # Triggers a timeout if a flow control is awaited for more than 1000 milliseconds
                'rx_consecutive_frame_timeout': 1000,   # Triggers a timeout if a consecutive frame is awaited for more than 1000 milliseconds
                'override_receiver_stmin': None,        # When sending, respect the stmin requirement of the receiver if set to None.
                'max_frame_size': 4095,                 # Limit the size of receive frame.
                'can_fd': False,                        # Does not set the can_fd flag on the output CAN messages
                'bitrate_switch': False,                # Does not set the bitrate_switch flag on the output CAN messages
                'rate_limit_enable': False,             # Disable the rate limiter
                'rate_limit_max_bitrate': 1000000,      # Ignored when rate_limit_enable=False. Sets the max bitrate when rate_limit_enable=True
                'rate_limit_window_size': 0.2,          # Ignored when rate_limit_enable=False. Sets the averaging window size for bitrate calculation when rate_limit_enable=True
                'listen_mode': False                    # Does not use the listen_mode which prevent transmission.
            }
            bus = SocketcanBus(channel=can, bitrate=250000)                                          # Link Layer (CAN protocol)
            tp_addr = isotp.Address(isotp.AddressingMode.Normal_11bits, txid=ecutx, rxid=ecurx) # Network layer addressing scheme
            stack = isotp.CanStack(bus=bus, address=tp_addr, params=isotp_params)               # Network/Transport layer (IsoTP protocol)
            stack.set_sleep_timing(0.01, 0.01)                                                  # Balancing speed and load
            conn = PythonIsoTpConnection(stack)                                                 # interface between Application and Transport layer
=======
            conn = IsoTPSocketConnection(can, isotp.Address(rxid=ecurx, txid=ecutx))
            # workaround missing padding for vdens (thanks to Phil, JB and HB!)
            conn.tpsock.set_opts(txpad=0x00)

>>>>>>> 03897590

        # UDS setup ~~~~~~~~~~~~~~~~~~
        udsoncan.setup_logging()
        loglevel = logging.ERROR
        conn.logger.setLevel(loglevel)  #?? hier? s.u.

        # configuration for udsoncan client
        config = dict(udsoncan.configs.default_client_config)
        config['data_identifiers'] = self.dataIdentifiers
        # increase default timeout
        config['request_timeout'] = 20
        config['p2_timeout'] = 20
        config['p2_star_timeout'] = 20
        
        # run uds client
        self.uds_client = Client(conn, config=config)
        self.uds_client.open()
        self.uds_client.logger.setLevel(loglevel)


    #++++++++++++++++++++++++++++++
    # 'global' methods
    #++++++++++++++++++++++++++++++

    def readByDid(self, did:int, raw:bool):
        if(did in self.dataIdentifiers): 
            retry = 0
            while(True):
                try:
                    Open3Ecodecs.flag_rawmode = raw
                    response = self.uds_client.read_data_by_identifier([did])
                    # return value and idstr
                    return response.service_data.values[did],self.dataIdentifiers[did].id
                except Exception as e:
                    if(type(e) in [TimeoutError, udsoncan.exceptions.TimeoutException]):
                        time.sleep(0.1)
                        retry += 1
                        if(retry == 4):
                            print(did, "ERROR max retry")
                            return None,self.dataIdentifiers[did].id
                    else:
                        raise Exception(e)
        else:
            return self.readPure(did)

    def writeByDid(self, did:int, val, raw:bool):
        Open3Ecodecs.flag_rawmode = raw
        response = self.uds_client.write_data_by_identifier(did, val)
        succ = (response.valid & response.positive)
        return succ, response.code


    def readAll(self, raw:bool):
        lst = []
        for did,cdc in self.dataIdentifiers.items():
            value,idstr = self.readByDid(int(did), raw=raw)
            lst.append([did, value, idstr])
        return lst 

    # reading without knowing length / codec
    def readPure(self, did:int):
        response = udsoncan.Response()
        retry = 0
        while(True):
            try:
                response = self.uds_client.send_request(
                    udsoncan.Request(
                        service=udsoncan.services.ReadDataByIdentifier,
                        data=(did).to_bytes(2, byteorder='big')
                    )
                )
                if(response.positive):
                    return binascii.hexlify(response.data[2:]).decode('utf-8'),f"unknown:len={len(response)-3}"
                else:
                    return f"negative response, {response.code}:{response.invalid_reason}","unknown"
            except Exception as e:
                if(type(e) in [TimeoutError, udsoncan.exceptions.TimeoutException]):
                    time.sleep(0.1)
                    retry += 1
                    if(retry == 4):
                        print(did, "ERROR max retry")
                        return None, "unknown"
                else:
                    return e.args, "unknown"
  

    def close(self):
        self.uds_client.close()

<|MERGE_RESOLUTION|>--- conflicted
+++ resolved
@@ -86,7 +86,6 @@
         if(doip != None):
             conn = DoIPClientUDSConnector(DoIPClient(doip, ecutx))
         else:
-<<<<<<< HEAD
             # Refer to isotp documentation for full details about parameters
             isotp_params = {
                 'stmin': 10,                            # Will request the sender to wait 10ms between consecutive frame. 0-127ms or 100-900ns with values from 0xF1-0xF9
@@ -106,17 +105,11 @@
                 'rate_limit_window_size': 0.2,          # Ignored when rate_limit_enable=False. Sets the averaging window size for bitrate calculation when rate_limit_enable=True
                 'listen_mode': False                    # Does not use the listen_mode which prevent transmission.
             }
-            bus = SocketcanBus(channel=can, bitrate=250000)                                          # Link Layer (CAN protocol)
+            bus = SocketcanBus(channel=can, bitrate=250000)                                     # Link Layer (CAN protocol)
             tp_addr = isotp.Address(isotp.AddressingMode.Normal_11bits, txid=ecutx, rxid=ecurx) # Network layer addressing scheme
             stack = isotp.CanStack(bus=bus, address=tp_addr, params=isotp_params)               # Network/Transport layer (IsoTP protocol)
             stack.set_sleep_timing(0.01, 0.01)                                                  # Balancing speed and load
             conn = PythonIsoTpConnection(stack)                                                 # interface between Application and Transport layer
-=======
-            conn = IsoTPSocketConnection(can, isotp.Address(rxid=ecurx, txid=ecutx))
-            # workaround missing padding for vdens (thanks to Phil, JB and HB!)
-            conn.tpsock.set_opts(txpad=0x00)
-
->>>>>>> 03897590
 
         # UDS setup ~~~~~~~~~~~~~~~~~~
         udsoncan.setup_logging()
