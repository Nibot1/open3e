"""
  Copyright 2023 philippoo66
  
  Licensed under the Apache License, Version 2.0 (the "License");
  you may not use this file except in compliance with the License.
  You may obtain a copy of the License at

    http://www.apache.org/licenses/LICENSE-2.0

  Unless required by applicable law or agreed to in writing, software
  distributed under the License is distributed on an "AS IS" BASIS,
  WITHOUT WARRANTIES OR CONDITIONS OF ANY KIND, either express or implied.
  See the License for the specific language governing permissions and
  limitations under the License.
"""
<<<<<<< HEAD

# +++++++++++++++++++++++++++++++++++++++++++++++
# please adjust! 
# +++++++++++++++++++++++++++++++++++++++++++++++ 
interface = "can0"

# cob scan, default 0x680 to 0x6ff  
startcob = 0x680
lastcob = 0x6ff

# did scan, default 256 to 3500
startdid = 256
lastdid = 3500

# write files for virtualE3 
writesimul = False

# end of adjusts 
# +++++++++++++++++++++++++++++++++++++++++++++++ 


=======
# thanks to Hendrik 'surt91' Schawe
>>>>>>> 3f0b199b


import time
import binascii
import json
import argparse

import udsoncan
from udsoncan.connections import IsoTPSocketConnection
from udsoncan.client import Client
from udsoncan.services import ReadDataByIdentifier

from doipclient import DoIPClient
from doipclient.connectors import DoIPClientUDSConnector

import Open3Edatapoints
from Open3Edatapoints import *
import Open3Eenums


# cob scan, default 0x680 to 0x6ff  
startcob = 0x680
lastcob = 0x6ff

# did scan, default 256 to 3500
startdid = 256
lastdid = 3500

# connection
can = "can0"


# scan methods ~~~~~~~~~~~~~~~~~~~~~~
def scan_cobs(startcob:int, lastcob:int) -> tuple:  # list of responding cobs tuples (cobid,devprop)
    lstfounds = []
    lstskips = []  # skip respond cobs    
    chkdid = 256

    print(f"scan COB-IDs {hex(startcob)} to {hex(lastcob)} ...") 
    for tx in range(startcob, lastcob + 1):
        if(tx in lstskips):
            continue

        if(args.doip != None):
            conn = DoIPClientUDSConnector(DoIPClient(args.doip, tx))
        else:
            rx = tx + 0x10
            conn = IsoTPSocketConnection(can, rxid=rx, txid=tx)
            conn.tpsock.set_opts(txpad=0x00)
        
        with Client(conn) as client:
            try:
                response = client.send_request(
                    udsoncan.Request(
                        service=ReadDataByIdentifier,
                        data=(chkdid).to_bytes(2, byteorder='big')
                    )
                )
                if response.positive:
                    iprop = response.data[2+2]  # PCI,DL, devprop is 3rd byte of diddata
                    devprop = prop_str(iprop)
                    print(f"ECU found: {hex(tx)} : {devprop}")
                    lstfounds.append((tx,devprop))
                    lstskips.append(rx)
    #            else:
    #                print(f"{hex(tx)}:nothing")
            except Exception as e:
                pass
        client.close()
        time.sleep(0.1)

    print(f"{len(lstfounds)} responding COB-IDs found.")
    return lstfounds


def scan_dids(ecutx:int, startdid:int, lastdid:int) -> tuple:  # list of tuples (did,len,data)
    print(f"scan {shex(ecutx)} DIDs {startdid} to {lastdid} ...") 
    lstfounds = []

    if(args.doip != None):
        conn = DoIPClientUDSConnector(DoIPClient(args.doip, ecutx))
    else:
        rx = ecutx + 0x10
        conn = IsoTPSocketConnection(can, rxid=rx, txid=ecutx)
        conn.tpsock.set_opts(txpad=0x00)

    with Client(conn) as client:
        for did in range(startdid, lastdid+1):
            try:
                response = client.send_request(
                    udsoncan.Request(
                        service=ReadDataByIdentifier,
                        data=(did).to_bytes(2, byteorder='big')
                    )
                )
                if response.positive:
                    dlen = len(response) - 3
                    data = response.data[2:]
                    dstr = "(unknown)"
                    if(did in dicDidEnums):
                        dstr = dicDidEnums[did]
                    print(f"found {did}:{dlen}:{dstr}")
                    lstfounds.append((did,dlen,data))
    #            else:
    #                print(f"{did}:0")
            except Exception as e:
                # print(f"# DID {did}: Fehler: {e}")
                pass
            time.sleep(0.02)
    client.close()
    print(f"{len(lstfounds)} DIDs found on {shex(ecutx)}.")
    return lstfounds


# utils ~~~~~~~~~~~~~~~~~~~~~~
def did_info(did:int) -> tuple:  # (didlen,idstr)
    if(did in dataIdentifiers):
        didlen = vars(dataIdentifiers[did])['string_len']
        idstr = vars(dataIdentifiers[did])['id'] 
        return (didlen,idstr)
    elif(did in dicDidEnums):
        return (0, dicDidEnums[did])
    else:
        return (0, "Unknown")

def prop_str(devprop:int) -> str:
    if(devprop in e3Devices):
        return e3Devices[devprop]
    else:
        return str(devprop)

def shex(nbr:int) -> str:
    return format(nbr, '03x')


def read_didenums(file):
    dicenums = {}
    lines = []
    print("read DID enums ...")
    try:
        with open(file, 'r') as file:
            lines = file.readlines()
    except Exception as ex:
        print(ex)
    
    for line in lines:
        line = line.strip()
        if line:
            parts = line.split('(')
            if len(parts) == 2:
                name = parts[0].strip()
                num_str = parts[1].split(')')[0].strip()
                try:
                    num = int(num_str)
                    dicenums[num] = name
                except ValueError:
                    print(f"Could not parse '{num_str}' as an integer.")
    print(f"{len(dicenums)} DIDs listed.")
    return dicenums


# write files methods ~~~~~~~~~~~~~~~~~~~~~~
def write_devices_json(lstecus:list):
    print("write devices.json ...")
    mylist = []
    # reformat list contents
    for cob,prop in lstecus:
        scob = hex(cob)
        sdplist = "Open3Edatapoints_" + shex(cob) + ".py"
        mylist.append((scob, sdplist, prop))
    # make for dump
    result_dict = {}
    for mytuple in mylist:
        key = mytuple[0]
        values = {'tx': mytuple[0], 'dpList': mytuple[1], 'prop' : mytuple[2]}
        result_dict[key] = values
    # write json
    with open('devices.json', 'w') as json_file:
        json.dump(result_dict, json_file, indent=2)
    print("done.")


def write_simul_datafile(lstdids:list, cobid:int, devprop:str):
    filename = "virtdata_" + shex(cobid) + ".txt"
    print(f"write simulation data file {filename} ...")
    with open(filename, "w") as file:
        file.write(f"# {hex(cobid)}:{devprop}\n")
        for did,dlen,data in lstdids:
            sdata = binascii.hexlify(data).decode('utf-8')
            file.write(str(did) + " " + sdata + "\n")
    print("done.")


def write_datapoints_file(lstdids:list, cobid:int, devprop:str):
    filename = "Open3Edatapoints_" + shex(cobid) + ".py"
    print(f"write datapoints file {filename} ...")
    with open(filename, "w") as file:
        shead =  'import Open3Ecodecs\n'
        shead += 'from Open3Ecodecs import *\n\n'
        shead += 'dataIdentifiers = {\n'
        shead += '    \"name\": \"' + str(devprop) + '\",\n'
        shead += '    \"dids\" :\n'
        shead += '    {\n'
        file.write(shead)
        for did,dlen,data in lstdids:
            sline = '        ' + str(did) + " : "
            genlen,idstr = did_info(did)
            if(dlen == genlen):
                sline += 'None,'
            else:
                sline += 'RawCodec(' + str(dlen) + ', \"' + idstr + '\"),'
            file.write(sline + '\n')
        file.write('    }\n')
        file.write('}\n')
    print("done.")


# +++++++++++++++++++++++++++++++++
# Main
# +++++++++++++++++++++++++++++++++

parser = argparse.ArgumentParser()
parser.add_argument("-c", "--can", type=str, help="use CAN device, e.g. can0")
parser.add_argument("-d", "--doip", type=str, help="use DoIP access, e.g. 192.168.1.1")
parser.add_argument("-s", "--simul", action='store_true', help="write simulation data files")
args = parser.parse_args()

if(args.can != None):
    can = args.can

# peparations
dataIdentifiers = dict(Open3Edatapoints.dataIdentifiers["dids"])
e3Devices = Open3Eenums.E3Enums['Devices']
dicDidEnums = read_didenums("DidEnums.txt")

# scan ECUs/COB-IDs
lstEcus = scan_cobs(startcob, lastcob)

# generate devices.json
write_devices_json(lstEcus)

# scan dids of each responding ECU
for cob,prop in lstEcus:
    lstdids = scan_dids(cob, startdid, lastdid)
    # write sumilation data for virtualE3in case
    if(args.simul):
        write_simul_datafile(lstdids, cob, prop)
    # write ECU specific datapoints_cob.py
    write_datapoints_file(lstdids, cob, prop)
# report
print("\nconfiguration:")
with open('devices.json', 'r') as file:
    lines = file.readlines()
for line in lines:
    line = line.replace('\n','')
    print(line)
print("\nrun Open3Eclient with -mqtt and -a to get EVERYTHING on your MQTT app.")
    <|MERGE_RESOLUTION|>--- conflicted
+++ resolved
@@ -13,31 +13,7 @@
   See the License for the specific language governing permissions and
   limitations under the License.
 """
-<<<<<<< HEAD
-
-# +++++++++++++++++++++++++++++++++++++++++++++++
-# please adjust! 
-# +++++++++++++++++++++++++++++++++++++++++++++++ 
-interface = "can0"
-
-# cob scan, default 0x680 to 0x6ff  
-startcob = 0x680
-lastcob = 0x6ff
-
-# did scan, default 256 to 3500
-startdid = 256
-lastdid = 3500
-
-# write files for virtualE3 
-writesimul = False
-
-# end of adjusts 
-# +++++++++++++++++++++++++++++++++++++++++++++++ 
-
-
-=======
 # thanks to Hendrik 'surt91' Schawe
->>>>>>> 3f0b199b
 
 
 import time
