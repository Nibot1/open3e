"""
  Copyright 2023 abnoname
  
  Licensed under the Apache License, Version 2.0 (the "License");
  you may not use this file except in compliance with the License.
  You may obtain a copy of the License at

    http://www.apache.org/licenses/LICENSE-2.0

  Unless required by applicable law or agreed to in writing, software
  distributed under the License is distributed on an "AS IS" BASIS,
  WITHOUT WARRANTIES OR CONDITIONS OF ANY KIND, either express or implied.
  See the License for the specific language governing permissions and
  limitations under the License.
"""

import Open3Ecodecs
from Open3Ecodecs import *

# Datapoints sourced from ViGuide Demo Mode:
# https://viguide.viessmann.com/installations/10000017?gatewaySerial=7736170-gw-serial-17&deviceSerial=7720533-device-serial

dataIdentifiers = {
    "name": "general", 
    "dids" : 
    {
        256 : O3EComplexType(36, "BusIdentification", [O3EByteVal(1, "BusAddress"), O3EEnum(1, "BusType", "BusTypes"), O3EEnum(1, "DeviceProperty","Devices"), O3EEnum(1, "DeviceFunction","Devices"), O3ESoftVers(8, "SW-Version"), O3ESoftVers(8, "HW-Version"), O3EUtf8(16, "VIN")]),
        257 : O3EList(122, "StatusDtcList", [O3EByteVal(2, "Count"), O3EComplexType(12, "ListEntries",[O3EEnum(2,"State","States"), O3EDateTime(8, "DateTime"),O3EByteVal(2, "Unknown")] )]),
        258 : O3EList(122, "StatusDtcHistory", [O3EByteVal(2, "Count"), O3EComplexType(12, "ListEntries",[O3EEnum(2,"State","States"), O3EDateTime(8, "DateTime"),O3EByteVal(2, "Unknown")] )]),
        259 : O3EList(122, "InfoDtcList", [O3EByteVal(2, "Count"), O3EComplexType(12, "ListEntries",[O3EEnum(2,"Info","Infos"), O3EDateTime(8, "DateTime"),O3EByteVal(2, "Unknown")] )]),
        260 : O3EList(122, "InfoDtcHistory", [O3EByteVal(2, "Count"), O3EComplexType(12, "ListEntries",[O3EEnum(2,"Info","Infos"), O3EDateTime(8, "DateTime"),O3EByteVal(2, "Unknown")] )]),
        261 : O3EList(122, "ServiceDtcList", [O3EByteVal(2, "Count"), O3EComplexType(12, "ListEntries",[O3EEnum(2,"Service","Services"), O3EDateTime(8, "DateTime"),O3EByteVal(2, "Unknown")] )]),
        262 : O3EList(122, "ServiceDtcHistory", [O3EByteVal(2, "Count"), O3EComplexType(12, "ListEntries",[O3EEnum(2,"Service","Services"), O3EDateTime(8, "DateTime"),O3EByteVal(2, "Unknown")] )]),
        263 : O3EList(122, "WarningDtcList", [O3EByteVal(2, "Count"), O3EComplexType(12, "ListEntries",[O3EEnum(2,"Warning","Warnings"), O3EDateTime(8, "DateTime"),O3EByteVal(2, "Unknown")] )]),
        264 : O3EList(124, "WarningDtcHistory", [O3EByteVal(2, "Count"), O3EByteVal(2, "GrandTotal"), O3EComplexType(12, "ListEntries",[O3EEnum(2,"Warning","Warnings"), O3EDateTime(8, "DateTime"),O3EByteVal(2, "Unknown")] )]),
        265 : O3EList(122, "ErrorDtcList", [O3EByteVal(2, "Count"), O3EComplexType(12, "ListEntries",[O3EEnum(2,"Error","Errors"), O3EDateTime(8, "DateTime"), O3EByteVal(2, "Unknown")] )]),
        266 : O3EList(124, "ErrorDtcHistory", [O3EByteVal(2, "Count"), O3EByteVal(2, "GrandTotal"), O3EComplexType(12, "ListEntries",[O3EEnum(2,"Error","Errors"), O3EDateTime(8, "DateTime"), O3EByteVal(2, "Unknown")] )]),         
        268 : O3EComplexType(9, "FlowTemperatureSensor", [O3EInt16(2, "Actual", signed=True), O3EInt16(2, "Minimum", signed=True), O3EInt16(2, "Maximum", signed=True), O3EInt16(2, "Average", signed=True), O3EByteVal(1, "Unknown")]),
        269 : O3EComplexType(9, "ReturnTemperatureSensor", [O3EInt16(2, "Actual", signed=True), O3EInt16(2, "Minimum", signed=True), O3EInt16(2, "Maximum", signed=True), O3EInt16(2, "Average", signed=True), O3EByteVal(1, "Unknown")]),
        271 : O3EComplexType(9, "DomesticHotWaterSensor", [O3EInt16(2, "Actual", signed=True), O3EInt16(2, "Minimum", signed=True), O3EInt16(2, "Maximum", signed=True), O3EInt16(2, "Average", signed=True)]),
        272 : RawCodec(10, "DomesticHotWaterFlowSensor"),
        273 : O3EInt16(9, "SolarRoofTemperatureSensor", signed=True),
        274 : O3EComplexType(9, "OutsideTemperatureSensor", [O3EInt16(2, "Actual", signed=True), O3EInt16(2, "Minimum", signed=True), O3EInt16(2, "Maximum", signed=True), O3EInt16(2, "Average", signed=True), O3EByteVal(1, "Unknown")]),
        275 : O3EComplexType(9, "SolarBottomTemperatureSensor", [O3EInt16(2, "Actual", signed=True), O3EInt16(2, "Minimum", signed=True), O3EInt16(2, "Maximum", signed=True), O3EInt16(2, "Average", signed=True), O3EByteVal(1, "Unknown")]),
        277 : O3EComplexType(9, "BufferBottomTemperatureSensor", [O3EInt16(2, "Actual", signed=True), O3EInt16(2, "Minimum", signed=True), O3EInt16(2, "Maximum", signed=True), O3EInt16(2, "Average", signed=True), O3EByteVal(1, "Unknown")]),
        278 : O3EComplexType(9, "BufferMidBottomTemperatureSensor", [O3EInt16(2, "Actual", signed=True), O3EInt16(2, "Minimum", signed=True), O3EInt16(2, "Maximum", signed=True), O3EInt16(2, "Average", signed=True), O3EByteVal(1, "Unknown")]),
        279 : O3EComplexType(9, "BufferMidTemperatureSensor", [O3EInt16(2, "Actual", signed=True), O3EInt16(2, "Minimum", signed=True), O3EInt16(2, "Maximum", signed=True), O3EInt16(2, "Average", signed=True), O3EByteVal(1, "Unknown")]),
        281 : O3EComplexType(9, "BufferTopTemperatureSensor", [O3EInt16(2, "Actual", signed=True), O3EInt16(2, "Minimum", signed=True), O3EInt16(2, "Maximum", signed=True), O3EInt16(2, "Average", signed=True), O3EByteVal(1, "Unknown")]),
        282 : O3EComplexType(9, "HydraulicSeparatorTemperatureSensor", [O3EInt16(2, "Actual", signed=True), O3EInt16(2, "Minimum", signed=True), O3EInt16(2, "Maximum", signed=True), O3EInt16(2, "Average", signed=True), O3EByteVal(1, "Unknown")]),
        283 : O3EComplexType(9, "HydraulicSeparatorReturnTemperatureSensor", [O3EInt16(2, "Actual", signed=True), O3EInt16(2, "Minimum", signed=True), O3EInt16(2, "Maximum", signed=True), O3EInt16(2, "Average", signed=True), O3EByteVal(1, "Unknown")]),
        284 : O3EComplexType(9, "MixerOneCircuitFlowTemperatureSensor", [O3EInt16(2, "Actual", signed=True), O3EInt16(2, "Minimum", signed=True), O3EInt16(2, "Maximum", signed=True), O3EInt16(2, "Average", signed=True), O3EByteVal(1, "Unknown")]),
        285 : O3EComplexType(9, "MixerOneCircuitReturnTemperatureSensor", [O3EInt16(2, "Actual", signed=True), O3EInt16(2, "Minimum", signed=True), O3EInt16(2, "Maximum", signed=True), O3EInt16(2, "Average", signed=True), O3EByteVal(1, "Unknown")]),
        286 : O3EComplexType(9, "MixerTwoCircuitFlowTemperatureSensor", [O3EInt16(2, "Actual", signed=True), O3EInt16(2, "Minimum", signed=True), O3EInt16(2, "Maximum", signed=True), O3EInt16(2, "Average", signed=True), O3EByteVal(1, "Unknown")]),
        287 : O3EComplexType(9, "MixerTwoCircuitReturnTemperatureSensor", [O3EInt16(2, "Actual", signed=True), O3EInt16(2, "Minimum", signed=True), O3EInt16(2, "Maximum", signed=True), O3EInt16(2, "Average", signed=True), O3EByteVal(1, "Unknown")]),
        288 : O3EComplexType(9, "MixerThreeCircuitFlowTemperatureSensor", [O3EInt16(2, "Actual", signed=True), O3EInt16(2, "Minimum", signed=True), O3EInt16(2, "Maximum", signed=True), O3EInt16(2, "Average", signed=True), O3EByteVal(1, "Unknown")]),
        289 : O3EComplexType(9, "MixerThreeCircuitReturnTemperatureSensor", [O3EInt16(2, "Actual", signed=True), O3EInt16(2, "Minimum", signed=True), O3EInt16(2, "Maximum", signed=True), O3EInt16(2, "Average", signed=True), O3EByteVal(1, "Unknown")]),
        290 : O3EComplexType(9, "MixerFourCircuitFlowTemperatureSensor", [O3EInt16(2, "Actual", signed=True), O3EInt16(2, "Minimum", signed=True), O3EInt16(2, "Maximum", signed=True), O3EInt16(2, "Average", signed=True), O3EByteVal(1, "Unknown")]),
        291 : O3EComplexType(9, "MixerFourCircuitReturnTemperatureSensor", [O3EInt16(2, "Actual", signed=True), O3EInt16(2, "Minimum", signed=True), O3EInt16(2, "Maximum", signed=True), O3EInt16(2, "Average", signed=True), O3EByteVal(1, "Unknown")]),
        318 : O3EComplexType(9, "WaterPressureSensor", [O3EInt16(2, "Actual", signed=True), O3EInt16(2, "Minimum", signed=True), O3EInt16(2, "Maximum", signed=True), O3EInt16(2, "Average", signed=True), O3EByteVal(1, "Unknown")]),
        320 : O3EComplexType(9, "PrimaryHeatExchangerLiquidTemperatureSensor", [O3EInt16(2, "Actual", signed=True), O3EInt16(2, "Minimum", signed=True), O3EInt16(2, "Maximum", signed=True), O3EInt16(2, "Average", signed=True), O3EByteVal(1, "Unknown")]),
        321 : O3EComplexType(9, "CompressorInletTemperatureSensor", [O3EInt16(2, "Actual", signed=True), O3EInt16(2, "Minimum", signed=True), O3EInt16(2, "Maximum", signed=True), O3EInt16(2, "Average", signed=True), O3EByteVal(1, "Unknown")]),
        322 : O3EComplexType(9, "CompressorInletPressureSensor", [O3EInt16(2, "Actual", scale = 100), O3EInt16(2, "Minimum", scale = 100), O3EInt16(2, "Maximum", scale = 100), O3EInt16(2, "Average", scale = 100), O3EByteVal(1, "Unknown")]),
        324 : O3EComplexType(9, "CompressorOutletTemperatureSensor", [O3EInt16(2, "Actual", signed=True), O3EInt16(2, "Minimum", signed=True), O3EInt16(2, "Maximum", signed=True), O3EInt16(2, "Average", signed=True), O3EByteVal(1, "Unknown")]),
        325 : O3EComplexType(9, "CompressorOutletPressureSensor", [O3EInt16(2, "Actual", scale = 100), O3EInt16(2, "Minimum", scale = 100), O3EInt16(2, "Maximum", scale = 100), O3EInt16(2, "Average", scale = 100), O3EByteVal(1, "Unknown")]),
        327 : O3EComplexType(9, "OutdoorAirTemperatureSensor",[O3EInt16(2, "Actual", signed=True), O3EInt16(2, "Minimum", signed=True), O3EInt16(2, "Maximum", signed=True), O3EInt16(2, "Average", signed=True), O3EByteVal(1, "Error")]),
        328 : O3EComplexType(9, "SupplyAirTemperatureSensor",[O3EInt16(2, "Actual", signed=True), O3EInt16(2, "Minimum", signed=True), O3EInt16(2, "Maximum", signed=True), O3EInt16(2, "Average", signed=True), O3EByteVal(1, "Error")]),
        329 : O3EComplexType(9, "ExtractAirTemperatureSensor",[O3EInt16(2, "Actual", signed=True), O3EInt16(2, "Minimum", signed=True), O3EInt16(2, "Maximum", signed=True), O3EInt16(2, "Average", signed=True), O3EByteVal(1, "Error")]),
        330 : O3EComplexType(9, "ExhaustAirTemperatureSensor",[O3EInt16(2, "Actual", signed=True), O3EInt16(2, "Minimum", signed=True), O3EInt16(2, "Maximum", signed=True), O3EInt16(2, "Average", signed=True), O3EByteVal(1, "Error")]),
        331 : O3EComplexType(9, "FlueGasTemperatureSensor", [O3EInt16(2, "Actual", signed=True), O3EInt16(2, "Minimum", signed=True), O3EInt16(2, "Maximum", signed=True), O3EInt16(2, "Average", signed=True)]),
        323 : RawCodec(9, "EnhancedVapourInjectionTemperatureSensor"),
        334 : O3EComplexType(9, "MixerOneCircuitRoomTemperatureSensor",[O3EInt16(2, "Actual", signed=True), O3EInt16(2, "Minimum", signed=True), O3EInt16(2, "Maximum", signed=True), O3EInt16(2, "Average", signed=True), O3EByteVal(1, "Error")]),
        335 : O3EComplexType(9, "MixerTwoCircuitRoomTemperatureSensor",[O3EInt16(2, "Actual", signed=True), O3EInt16(2, "Minimum", signed=True), O3EInt16(2, "Maximum", signed=True), O3EInt16(2, "Average", signed=True), O3EByteVal(1, "Error")]),
        336 : O3EComplexType(9, "MixerThreeCircuitRoomTemperatureSensor",[O3EInt16(2, "Actual", signed=True), O3EInt16(2, "Minimum", signed=True), O3EInt16(2, "Maximum", signed=True), O3EInt16(2, "Average", signed=True), O3EByteVal(1, "Error")]),
        337 : O3EComplexType(9, "MixerFourCircuitRoomTemperatureSensor",[O3EInt16(2, "Actual", signed=True), O3EInt16(2, "Minimum", signed=True), O3EInt16(2, "Maximum", signed=True), O3EInt16(2, "Average", signed=True), O3EByteVal(1, "Error")]),
        354 : O3EByteVal(1, "PrimaryHeatExchangerBaseHeater"),
        355 : O3EComplexType(9, "SecondaryHeatExchangerLiquidTemperatureSensor",[O3EInt16(2, "Actual", signed=True), O3EInt16(2, "Minimum", signed=True), O3EInt16(2, "Maximum", signed=True), O3EInt16(2, "Average", signed=True), O3EByteVal(1, "Error")]),
        360 : O3EComplexType(9, "DomesticHotWaterOutletSensor",[O3EInt16(2, "Actual", signed=True), O3EInt16(2, "Minimum", signed=True), O3EInt16(2, "Maximum", signed=True), O3EInt16(2, "Average", signed=True), O3EByteVal(1, "Error")]),
        364 : O3EInt8(6, "Flame"),
        365 : O3EInt16(42, "FlameStatistical", offset = 38, scale = 1),
        373 : RawCodec(2, "FanTargetSpeed"),
        377 : O3EUtf8(16, "ViessmannIdentificationNumber"),
        378 : O3EComplexType(4, "PointOfCommonCouplingPhaseOne", [O3EInt16(2, "ActivePower", scale=1.0, signed=True), O3EInt16(2, "ReactivePower", scale=1.0, signed=True)]),
        379 : O3EComplexType(4, "PointOfCommonCouplingPhaseTwo", [O3EInt16(2, "ActivePower", scale=1.0, signed=True), O3EInt16(2, "ReactivePower", scale=1.0, signed=True)]),
        380 : O3EComplexType(4, "PointOfCommonCouplingPhaseThree", [O3EInt16(2, "ActivePower", scale=1.0, signed=True), O3EInt16(2, "ReactivePower", scale=1.0, signed=True)]),
        381 : O3EInt8(4, "CentralHeatingPump", offset = 1),
        382 : O3EComplexType(5, "UnitsAndFormats", [O3EEnum(1, "Units", "Units"), O3EEnum(1, "DateFormat", "DateFormats"), O3EEnum(1, "TimeFormat", "TimeFormats"), O3EByteVal(1, "TimeZone")]),
        386 : O3EByteVal(1, "DiverterValveTargetPosition"),
        388 : O3EInt8(1, "ElectronicExpansionValveOneTargetPositionPercent"),
        389 : O3EInt8(1, "ElectronicExpansionValveOneCurrentPositionPercent"),
        390 : O3EInt8(1, "ElectronicExpansionValveTwoTargetPositionPercent"),
        391 : O3EInt8(1, "ElectronicExpansionValveTwoCurrentPositionPercent"),
        392 : RawCodec(4, "DomesticHotWaterPump"),
        395 : O3EInt16(2, "CentralHeatingTemperatureSetpoint"),
        396 : O3EInt16(2, "DomesticHotWaterTemperatureSetpoint", signed=True),
        401 : O3EInt8(5, "MixerOneCircuitPump", scale = 1, offset = 2),
        402 : O3EInt8(5, "MixerTwoCircuitPump", scale = 1, offset = 2),
        403 : O3EInt8(5, "MixerThreeCircuitPump", scale = 1, offset = 2),
        404 : O3EInt8(5, "MixerFourCircuitPump", scale = 1, offset = 2),
        405 : O3EInt16(5, "MixerFiveCircuitPump", signed=True),
        406 : O3EInt16(5, "MixerSixCircuitPump", signed=True),
        407 : O3EInt16(5, "MixerSevenCircuitPump", signed=True),
        408 : O3EInt16(5, "MixerEightCircuitPump", signed=True),
        417 : O3EInt8(5, "SolarCircuitPump"),
        419 : O3EComplexType(5, "OutdoorAirHumiditySensor",[O3EByteVal(1, "Actual"), O3EByteVal(1, "Minimum"), O3EByteVal(1, "Maximum"), O3EByteVal(1, "Average"), O3EByteVal(1, "Error")]),
        420 : O3EComplexType(5, "SupplyAirHumiditySensor",[O3EByteVal(1, "Actual"), O3EByteVal(1, "Minimum"), O3EByteVal(1, "Maximum"), O3EByteVal(1, "Average"), O3EByteVal(1, "Error")]),
        421 : O3EComplexType(5, "ExtractAirHumiditySensor",[O3EByteVal(1, "Actual"), O3EByteVal(1, "Minimum"), O3EByteVal(1, "Maximum"), O3EByteVal(1, "Average"), O3EByteVal(1, "Error")]),
        422 : O3EComplexType(5, "ExhaustAirHumiditySensor",[O3EByteVal(1, "Actual"), O3EByteVal(1, "Minimum"), O3EByteVal(1, "Maximum"), O3EByteVal(1, "Average"), O3EByteVal(1, "Error")]),
        424 : O3EComplexType(9, "MixerOneCircuitRoomTemperatureSetpoint", [O3EInt16(2, "Comfort", signed=True), O3EInt16(2, "Standard", signed=True), O3EInt16(2, "Reduced", signed=True), RawCodec(2, "Unknown2"), O3EByteVal(1, "Unknown1")]),
        426 : O3EComplexType(9, "MixerTwoCircuitRoomTemperatureSetpoint", [O3EInt16(2, "Comfort", signed=True), O3EInt16(2, "Standard", signed=True), O3EInt16(2, "Reduced", signed=True)]),
        428 : O3EComplexType(9, "MixerThreeCircuitRoomTemperatureSetpoint", [O3EInt16(2, "Comfort", signed=True), O3EInt16(2, "Standard", signed=True), O3EInt16(2, "Reduced", signed=True)]),
        429 : RawCodec(4, "ElectricalPreHeater"),
        430 : O3EComplexType(9, "MixerFourCircuitRoomTemperatureSetpoint", [O3EInt16(2, "Comfort", signed=True), O3EInt16(2, "Standard", signed=True), O3EInt16(2, "Reduced", signed=True)]),
        431 : O3EComplexType(9, "SupplyAirVolumeFlowSensor",[O3EInt16(2, "Zuluftvolumenstrom", signed=True), O3EInt16(2, "Minimum", signed=True), O3EInt16(2, "Maximum", signed=True), O3EInt16(2, "Average", signed=True), O3EByteVal(1, "Error")]),
        432 : O3EComplexType(9, "MixerFiveCircuitRoomTemperatureSetpoint", [O3EInt16(2, "Comfort", signed=True), O3EInt16(2, "Standard", signed=True), O3EInt16(2, "Reduced", signed=True)]),
        433 : O3EComplexType(9, "ExhaustAirVolumeFlowSensor",[O3EInt16(2, "Abluftvolumenstrom", signed=True), O3EInt16(2, "Minimum", signed=True), O3EInt16(2, "Maximum", signed=True), O3EInt16(2, "Average", signed=True), O3EByteVal(1, "Error")]),
        434 : O3EComplexType(9, "MixerSixCircuitRoomTemperatureSetpoint", [O3EInt16(2, "Comfort", signed=True), O3EInt16(2, "Standard", signed=True), O3EInt16(2, "Reduced", signed=True)]),
        435 : O3EComplexType(8, "VentilationStageTargetVolumeFlow",[O3EInt16(2, "Stage1", scale=1.0), O3EInt16(2, "Stage2", scale=1.0), O3EInt16(2, "Stage3", scale=1.0), O3EInt16(2, "Stage4", scale=1.0)]),
        436 : O3EComplexType(9, "MixerSevenCircuitRoomTemperatureSetpoint", [O3EInt16(2, "Comfort", signed=True), O3EInt16(2, "Standard", signed=True), O3EInt16(2, "Reduced", signed=True)]),
        437 : O3EComplexType(2, "BypassOperationState",[O3EByteVal(1, "BypassStatus"), O3EByteVal(1, "Unknown1")]),
        438 : O3EComplexType(9, "MixerEightCircuitRoomTemperatureSetpoint", [O3EInt16(2, "Comfort", signed=True), O3EInt16(2, "Standard", signed=True), O3EInt16(2, "Reduced", signed=True)]),
        439 : O3EByteVal(1, "BypassAvailableModes"),
        449 : RawCodec(141, "ElectricalEnergyMatrix"),
        451 : RawCodec(4, "ExternalAlternatingCurrentPowerSetpoint"),
        475 : RawCodec(2, "MixerOneCircuitThreeWayValvePositionPercent"),
        476 : O3EInt8(2,  "MixerTwoCircuitThreeWayValvePositionPercent", signed=True),
        477 : RawCodec(2, "MixerThreeCircuitThreeWayValvePositionPercent"),
        478 : RawCodec(2, "MixerFourCircuitThreeWayValvePositionPercent"),
        491 : RawCodec(2, "DomesticHotWaterCirculationPump"),
        497 : O3EInt16(5, "DomesticHotWaterCirculationPumpMode", signed=True),
        500 : RawCodec(2, "CentralHeatDemandExternalAc"),
        503 : RawCodec(2, "ScaldProtection"),
        504 : RawCodec(14, "DomesticHotWaterSetpointMetaData"),
        505 : O3ESdate(3, "Date"),
        506 : O3EStime(3, "Time"),
        507 : O3EUtc(4, "UniversalTimeCoordinated"),
        508 : O3EByteVal(1, "UniversalTimeCoordinatedOffset"),
        510 : O3EByteVal(1, "Language"),
        511 : RawCodec(8, "HolidayPhase"),
        512 : RawCodec(8, "HolidayAtHomePhase"),
        513 : RawCodec(8, "HolidayPhaseCircuitOne"),
        514 : RawCodec(8, "HolidayAtHomePhaseCircuitOne"),
        515 : RawCodec(8, "HolidayPhaseCircuitTwo"),
        516 : RawCodec(8, "HolidayAtHomePhaseCircuitTwo"),
        517 : RawCodec(8, "HolidayPhaseCircuitThree"),
        518 : RawCodec(8, "HolidayAtHomePhaseCircuitThree"),
        519 : RawCodec(8, "HolidayPhaseCircuitFour"),
        520 : RawCodec(8, "HolidayAtHomePhaseCircuitFour"),
        521 : O3EInt16(2, "OperatingHoursTillService", scale=1.0),
        522 : O3EComplexType(4, "ServiceDateNext",[O3ESdate(3, "Date"), O3EByteVal(1, "Status")]),
        523 : O3ESdate(3, "ServiceDateLast"),
        524 : O3EInt16(2, "ModulationTargetSetpoint"),
        525 : O3EInt16(2, "ExternalModulationSetpoint"),
        526 : O3EInt16(2, "ModulationCurrentValue"),
        527 : O3EInt16(2, "FlowTemperatureTargetSetpoint", signed=True),
        528 : O3EInt16(2, "ExternalTargetFlowTemperatureSetpoint"),
        531 : O3EComplexType(2, "DomesticHotWaterOperationState",[O3EByteVal(1,"Mode"),O3EByteVal(1,"State")]),
        533 : O3EComplexType(2, "VentilationTargetOperationLevel",[O3EByteVal(1, "Acutual"), O3EByteVal(1, "Unknown1")]),
        534 : RawCodec(2, "DomesticHotWaterPumpPostRunTime"),
        535 : RawCodec(12, "ObjectElectricalEnergyStatistical"),
        537 : O3EComplexType(2, "ExternalMixerOneCircuitTargetOperationMode",[O3EByteVal(1,"Mode"),O3EByteVal(1,"State")]),
        538 : O3EComplexType(2, "ExternalDomesticHotWaterTargetOperationMode",[O3EByteVal(1,"Mode"),O3EByteVal(1,"State")]),
        543 : RawCodec(4, "SmartGridReadyConsolidator"),
        544 : O3EComplexType(12, "GasConsumptionCentralHeating", [O3EInt16(2, "Today"), O3EInt16(2, "Week"), O3EInt16(2, "CurrentMonth"), O3EInt16(2, "PastMonth"), O3EInt16(2, "CurrentYear"), O3EInt16(2, "PastYear")]),
        545 : O3EComplexType(12, "GasConsumptionDomesticHotWater", [O3EInt16(2, "Today"), O3EInt16(2, "Week"), O3EInt16(2, "CurrentMonth"), O3EInt16(2, "PastMonth"), O3EInt16(2, "CurrentYear"), O3EInt16(2, "PastYear")]),
        548 : RawCodec(24, "EnergyConsumptionCentralHeating"),
        565 : RawCodec(24, "EnergyConsumptionDomesticHotWater"),
        566 : RawCodec(24, "EnergyConsumptionCooling"),
        567 : RawCodec(24, "GeneratedElectricity"),
        568 : RawCodec(24, "CoTwoSavings"),
        569 : O3EByteVal(1, "ResetSensorMinMaxAverageStatistics"),
        570 : RawCodec(1, "ResetStatistics"),
        572 : RawCodec(3, "SetDefaultValuesDate"),
        573 : RawCodec(2, "RemoteReset"),
        575 : O3EByteVal(1, "SetDeliveryStatus"),#+++
        576 : O3ESdate(3, "SetDeliveryStatusDate"),
        580 : O3ESoftVers(8, "SoftwareVersion"),
        581 : O3ESoftVers(8, "HardwareVersion"),
        589 : O3EInt32(4, "VentilationOperationHours", scale=1.0),
        592 : O3EMacAddr(6, "MacAddressLan"),
        593 : O3EMacAddr(6, "GatewayMac"),
        596 : RawCodec(1, "CentralHeatingPartLoadPercent"),
        597 : O3EInt8(1, "DomesticHotWaterPartLoadPercent", scale = 1),
        600 : RawCodec(3, "FuelCellReset"),
        602 : O3EByteVal(1, "GatewayRemoteLocalNetworkStatus"),
        603 : O3EByteVal(1, "GatewayApEnable"),
        604 : O3EComplexType(76, "GatewayApDataSet", [O3EUtf8(32, "SSID_AccessPoint"), O3EUtf8(40, "Password_AccessPoint"), O3EIp4Addr(4, "IP-Address_AccessPoint")]),
        607 : O3EComplexType(20, "GatewayRemoteIp", [O3EIp4Addr(4, "WLAN_IP-Address"), O3EIp4Addr(4, "SubnetMask"), O3EIp4Addr(4, "Gateway_IP-Address"), O3EIp4Addr(4, "DNSServer1"), O3EIp4Addr(4, "DNSServer2")]),
        609 : RawCodec(40, "ProxyServer"),
        610 : RawCodec(2, "ProxyPort"),
        611 : O3EUtf8(40, "ProxyUser"),
        613 : O3EByteVal(1, "ProxyEnabled"),
        616 : O3EByteVal(1, "GatewayRemoteEnable"),
        617 : O3EUtf8(72, "GatewayRemoteSsid"),#+++
        618 : O3EByteVal(1, "GatewayRemoteIpStatic"),
        619 : RawCodec(2, "GatewayRemoteScanNetwork"),
        620 : O3EByteVal(1, "DiagnosticServiceConnectionStatus"),
        621 : O3EComplexType(181, "ObjectContactDetails", [O3EUtf8(20, "Name"), O3EUtf8(15, "PreName"), O3EUtf8(20, "Street"), O3EUtf8(10, "StreetExtension"), O3EUtf8(7, "ZipCode"), O3EUtf8(15, "Region"), O3EUtf8(15, "City"), O3EUtf8(16, "Phone"), O3EUtf8(16, "Mobile"), O3EUtf8(30, "Email"), O3EEnum(1, "Country", "Countries"), O3EUtf8(16, "IdentificationNumber")]),
        622 : O3EComplexType(181, "CustomerDetails", [O3EUtf8(20, "Name"), O3EUtf8(15, "PreName"), O3EUtf8(20, "Street"), O3EUtf8(10, "StreetExtension"), O3EUtf8(7, "ZipCode"), O3EUtf8(15, "Region"), O3EUtf8(15, "City"), O3EUtf8(16, "Phone"), O3EUtf8(16, "Mobile"), O3EUtf8(30, "Email"), O3EEnum(1, "Country", "Countries"), O3EUtf8(16, "Identification Number")]), 
        623 : O3EComplexType(181, "ServiceEngineer", [O3EUtf8(20, "Name"), O3EUtf8(15, "PreName"), O3EUtf8(20, "Street"), O3EUtf8(10, "StreetExtension"), O3EUtf8(7, "ZipCode"), O3EUtf8(15, "Region"), O3EUtf8(15, "City"), O3EUtf8(16, "Phone"), O3EUtf8(16, "Mobile"), O3EUtf8(30, "Email"), O3EEnum(1, "Country", "Countries"), O3EUtf8(16, "Identification Number")]), # vizard\app\src\main\assets\one_click_configuration8.json
        624 : O3EComplexType(181, "TechnicalSupport", [O3EUtf8(20, "Name"), O3EUtf8(15, "PreName"), O3EUtf8(20, "Street"), O3EUtf8(10, "StreetExtension"), O3EUtf8(7, "ZipCode"), O3EUtf8(15, "Region"), O3EUtf8(15, "City"), O3EUtf8(16, "Phone"), O3EUtf8(16, "Mobile"), O3EUtf8(30, "Email"), O3EEnum(1, "Country", "Countries"), O3EUtf8(16, "Identification Number")]),
        625 : O3EComplexType(26, "ObjectDetails", [O3EInt32(4, "Latitude", scale=10000, signed=True), O3EInt32(4, "Longitude", scale=10000, signed=True), O3EInt16(2, "Altitude", scale=1, signed=True), O3EInt16(2, "OrientationHorizontally", scale=1, signed=True), O3EInt16(2, "OrientationVertically", scale=1, signed=True), O3EInt16(2, "HeatingLoadPerSquareMeterPerYear", scale=1, signed=False), O3EInt16(2, "CentralHeatingCylinderSize", scale=10, signed=False), O3EInt16(2, "DomesticHotWaterCylinderSize", scale=10, signed=False), O3EInt16(2, "BufferCylinderSize", scale=10, signed=False), O3EInt16(2, "InstallationRoomSize", scale=10, signed=False), O3EInt16(2, "NitrogenOxide", scale=1, signed=False)]),  # vizard\app\src\main\assets\one_click_configuration5.json
        627 : O3EUtf8(40, "CentralHeatingOneCircuitName"), # vizard\app\src\main\assets\one_click_configuration5.json
        628 : O3EUtf8(40, "CentralHeatingTwoCircuitName"),
        629 : O3EUtf8(40, "CentralHeatingThreeCircuitName"),
        630 : O3EUtf8(40, "CentralHeatingFourCircuitName"),
        631 : O3EUtf8(12, "CentralHeatingFiveCircuitName"),
        632 : O3EUtf8(12, "CentralHeatingSixCircuitName"),
        633 : O3EUtf8(12, "CentralHeatingSevenCircuitName"),
        634 : O3EUtf8(12, "CentralHeatingEightCircuitName"),
        645 : O3EByteVal(1, "GenericAnalogDigitalAccessoryOneModulFunction"),
        646 : O3EByteVal(1, "GenericAnalogDigitalAccessoryTwoModulFunction"),
        647 : O3EByteVal(1, "GenericAnalogDigitalAccessoryThreeModulFunction"),
        648 : O3EByteVal(1, "GenericAnalogDigitalAccessoryFourModulFunction"),
        649 : O3EByteVal(1, "GenericAnalogDigitalAccessoryFiveModulFunction"),
        650 : O3EByteVal(1, "GenericDigitalAccessoryOneModulFunction"),
        651 : O3EByteVal(1, "GenericDigitalAccessoryTwoModulFunction"),
        652 : O3EByteVal(1, "GenericDigitalAccessoryThreeModulFunction"),
        653 : O3EByteVal(1, "GenericDigitalAccessoryFourModulFunction"),
        654 : O3EByteVal(1, "GenericDigitalAccessoryFiveModulFunction"),
        680 : RawCodec(123, "EnergyMeter"),
        691 : O3EList(57, "DomesticHotWaterTimeScheduleMonday",[O3EByteVal(1, "Count"), O3EComplexType(7, "Schedules",[O3EStime(2, "Start"),O3EStime(2, "Stop"), RawCodec(2, "Unknown"), O3EByteVal(1, "Mode")])]),
        692 : O3EList(57, "DomesticHotWaterTimeScheduleTuesday",[O3EByteVal(1, "Count"), O3EComplexType(7, "Schedules",[O3EStime(2, "Start"),O3EStime(2, "Stop"), RawCodec(2, "Unknown"), O3EByteVal(1, "Mode")])]),
        693 : O3EList(57, "DomesticHotWaterTimeScheduleWednesday",[O3EByteVal(1, "Count"), O3EComplexType(7, "Schedules",[O3EStime(2, "Start"),O3EStime(2, "Stop"), RawCodec(2, "Unknown"), O3EByteVal(1, "Mode")])]),
        694 : O3EList(57, "DomesticHotWaterTimeScheduleThursday",[O3EByteVal(1, "Count"), O3EComplexType(7, "Schedules",[O3EStime(2, "Start"),O3EStime(2, "Stop"), RawCodec(2, "Unknown"), O3EByteVal(1, "Mode")])]),
        695 : O3EList(57, "DomesticHotWaterTimeScheduleFriday",[O3EByteVal(1, "Count"), O3EComplexType(7, "Schedules",[O3EStime(2, "Start"),O3EStime(2, "Stop"), RawCodec(2, "Unknown"), O3EByteVal(1, "Mode")])]),
        696 : O3EList(57, "DomesticHotWaterTimeScheduleSaturday",[O3EByteVal(1, "Count"), O3EComplexType(7, "Schedules",[O3EStime(2, "Start"),O3EStime(2, "Stop"), RawCodec(2, "Unknown"), O3EByteVal(1, "Mode")])]),
        697 : O3EList(57, "DomesticHotWaterTimeScheduleSunday",[O3EByteVal(1, "Count"), O3EComplexType(7, "Schedules",[O3EStime(2, "Start"),O3EStime(2, "Stop"), RawCodec(2, "Unknown"), O3EByteVal(1, "Mode")])]),
        726 : O3EList(57, "DomesticHotWaterCirculationTimeScheduleMonday",[O3EByteVal(1, "Count"), O3EComplexType(7, "Schedules",[O3EStime(2, "Start"),O3EStime(2, "Stop"), RawCodec(2, "Unknown"), O3EByteVal(1, "Mode")])]),
        727 : O3EList(57, "DomesticHotWaterCirculationTimeScheduleTuesday",[O3EByteVal(1, "Count"), O3EComplexType(7, "Schedules",[O3EStime(2, "Start"),O3EStime(2, "Stop"), RawCodec(2, "Unknown"), O3EByteVal(1, "Mode")])]),
        728 : O3EList(57, "DomesticHotWaterCirculationTimeScheduleWednesday",[O3EByteVal(1, "Count"), O3EComplexType(7, "Schedules",[O3EStime(2, "Start"),O3EStime(2, "Stop"), RawCodec(2, "Unknown"), O3EByteVal(1, "Mode")])]),
        729 : O3EList(57, "DomesticHotWaterCirculationTimeScheduleThursday",[O3EByteVal(1, "Count"), O3EComplexType(7, "Schedules",[O3EStime(2, "Start"),O3EStime(2, "Stop"), RawCodec(2, "Unknown"), O3EByteVal(1, "Mode")])]),
        730 : O3EList(57, "DomesticHotWaterCirculationTimeScheduleFriday",[O3EByteVal(1, "Count"), O3EComplexType(7, "Schedules",[O3EStime(2, "Start"),O3EStime(2, "Stop"), RawCodec(2, "Unknown"), O3EByteVal(1, "Mode")])]),
        731 : O3EList(57, "DomesticHotWaterCirculationTimeScheduleSaturday",[O3EByteVal(1, "Count"), O3EComplexType(7, "Schedules",[O3EStime(2, "Start"),O3EStime(2, "Stop"), RawCodec(2, "Unknown"), O3EByteVal(1, "Mode")])]),
        732 : O3EList(57, "DomesticHotWaterCirculationTimeScheduleSunday",[O3EByteVal(1, "Count"), O3EComplexType(7, "Schedules",[O3EStime(2, "Start"),O3EStime(2, "Stop"), RawCodec(2, "Unknown"), O3EByteVal(1, "Mode")])]),
        761 : O3EList(57, "MixerOneCircuitTimeScheduleMonday",[O3EByteVal(1, "Count"), O3EComplexType(7, "Schedules",[O3EStime(2, "Start"),O3EStime(2, "Stop"), RawCodec(2, "Unknown"), O3EByteVal(1, "Mode")])]),
        762 : O3EList(57, "MixerOneCircuitTimeScheduleTuesday",[O3EByteVal(1, "Count"), O3EComplexType(7, "Schedules",[O3EStime(2, "Start"),O3EStime(2, "Stop"), RawCodec(2, "Unknown"), O3EByteVal(1, "Mode")])]),
        763 : O3EList(57, "MixerOneCircuitTimeScheduleWednesday",[O3EByteVal(1, "Count"), O3EComplexType(7, "Schedules",[O3EStime(2, "Start"),O3EStime(2, "Stop"), RawCodec(2, "Unknown"), O3EByteVal(1, "Mode")])]),
        764 : O3EList(57, "MixerOneCircuitTimeScheduleThursday",[O3EByteVal(1, "Count"), O3EComplexType(7, "Schedules",[O3EStime(2, "Start"),O3EStime(2, "Stop"), RawCodec(2, "Unknown"), O3EByteVal(1, "Mode")])]),
        765 : O3EList(57, "MixerOneCircuitTimeScheduleFriday",[O3EByteVal(1, "Count"), O3EComplexType(7, "Schedules",[O3EStime(2, "Start"),O3EStime(2, "Stop"), RawCodec(2, "Unknown"), O3EByteVal(1, "Mode")])]),
        766 : O3EList(57, "MixerOneCircuitTimeScheduleSaturday",[O3EByteVal(1, "Count"), O3EComplexType(7, "Schedules",[O3EStime(2, "Start"),O3EStime(2, "Stop"), RawCodec(2, "Unknown"), O3EByteVal(1, "Mode")])]),
        767 : O3EList(57, "MixerOneCircuitTimeScheduleSunday",[O3EByteVal(1, "Count"), O3EComplexType(7, "Schedules",[O3EStime(2, "Start"),O3EStime(2, "Stop"), RawCodec(2, "Unknown"), O3EByteVal(1, "Mode")])]),
        768 : O3EList(57, "MixerTwoCircuitTimeScheduleMonday",[O3EByteVal(1, "Count"), O3EComplexType(7, "Schedules",[O3EStime(2, "Start"),O3EStime(2, "Stop"), RawCodec(2, "Unknown"), O3EByteVal(1, "Mode")])]),
        769 : O3EList(57, "MixerTwoCircuitTimeScheduleTuesday",[O3EByteVal(1, "Count"), O3EComplexType(7, "Schedules",[O3EStime(2, "Start"),O3EStime(2, "Stop"), RawCodec(2, "Unknown"), O3EByteVal(1, "Mode")])]),
        770 : O3EList(57, "MixerTwoCircuitTimeScheduleWednesday",[O3EByteVal(1, "Count"), O3EComplexType(7, "Schedules",[O3EStime(2, "Start"),O3EStime(2, "Stop"), RawCodec(2, "Unknown"), O3EByteVal(1, "Mode")])]),
        771 : O3EList(57, "MixerTwoCircuitTimeScheduleThursday",[O3EByteVal(1, "Count"), O3EComplexType(7, "Schedules",[O3EStime(2, "Start"),O3EStime(2, "Stop"), RawCodec(2, "Unknown"), O3EByteVal(1, "Mode")])]),
        772 : O3EList(57, "MixerTwoCircuitTimeScheduleFriday",[O3EByteVal(1, "Count"), O3EComplexType(7, "Schedules",[O3EStime(2, "Start"),O3EStime(2, "Stop"), RawCodec(2, "Unknown"), O3EByteVal(1, "Mode")])]),
        773 : O3EList(57, "MixerTwoCircuitTimeScheduleSaturday",[O3EByteVal(1, "Count"), O3EComplexType(7, "Schedules",[O3EStime(2, "Start"),O3EStime(2, "Stop"), RawCodec(2, "Unknown"), O3EByteVal(1, "Mode")])]),
        774 : O3EList(57, "MixerTwoCircuitTimeScheduleSunday",[O3EByteVal(1, "Count"), O3EComplexType(7, "Schedules",[O3EStime(2, "Start"),O3EStime(2, "Stop"), RawCodec(2, "Unknown"), O3EByteVal(1, "Mode")])]),
        775 : O3EList(57, "MixerThreeCircuitTimeScheduleMonday",[O3EByteVal(1, "Count"), O3EComplexType(7, "Schedules",[O3EStime(2, "Start"),O3EStime(2, "Stop"), RawCodec(2, "Unknown"), O3EByteVal(1, "Mode")])]),
        776 : O3EList(57, "MixerThreeCircuitTimeScheduleTuesday",[O3EByteVal(1, "Count"), O3EComplexType(7, "Schedules",[O3EStime(2, "Start"),O3EStime(2, "Stop"), RawCodec(2, "Unknown"), O3EByteVal(1, "Mode")])]),
        777 : O3EList(57, "MixerThreeCircuitTimeScheduleWednesday",[O3EByteVal(1, "Count"), O3EComplexType(7, "Schedules",[O3EStime(2, "Start"),O3EStime(2, "Stop"), RawCodec(2, "Unknown"), O3EByteVal(1, "Mode")])]),
        778 : O3EList(57, "MixerThreeCircuitTimeScheduleThursday",[O3EByteVal(1, "Count"), O3EComplexType(7, "Schedules",[O3EStime(2, "Start"),O3EStime(2, "Stop"), RawCodec(2, "Unknown"), O3EByteVal(1, "Mode")])]),
        779 : O3EList(57, "MixerThreeCircuitTimeScheduleFriday",[O3EByteVal(1, "Count"), O3EComplexType(7, "Schedules",[O3EStime(2, "Start"),O3EStime(2, "Stop"), RawCodec(2, "Unknown"), O3EByteVal(1, "Mode")])]),
        780 : O3EList(57, "MixerThreeCircuitTimeScheduleSaturday",[O3EByteVal(1, "Count"), O3EComplexType(7, "Schedules",[O3EStime(2, "Start"),O3EStime(2, "Stop"), RawCodec(2, "Unknown"), O3EByteVal(1, "Mode")])]),
        781 : O3EList(57, "MixerThreeCircuitTimeScheduleSunday",[O3EByteVal(1, "Count"), O3EComplexType(7, "Schedules",[O3EStime(2, "Start"),O3EStime(2, "Stop"), RawCodec(2, "Unknown"), O3EByteVal(1, "Mode")])]),
        782 : O3EList(57, "MixerFourCircuitTimeScheduleMonday",[O3EByteVal(1, "Count"), O3EComplexType(7, "Schedules",[O3EStime(2, "Start"),O3EStime(2, "Stop"), RawCodec(2, "Unknown"), O3EByteVal(1, "Mode")])]),
        783 : O3EList(57, "MixerFourCircuitTimeScheduleTuesday",[O3EByteVal(1, "Count"), O3EComplexType(7, "Schedules",[O3EStime(2, "Start"),O3EStime(2, "Stop"), RawCodec(2, "Unknown"), O3EByteVal(1, "Mode")])]),
        784 : O3EList(57, "MixerFourCircuitTimeScheduleWednesday",[O3EByteVal(1, "Count"), O3EComplexType(7, "Schedules",[O3EStime(2, "Start"),O3EStime(2, "Stop"), RawCodec(2, "Unknown"), O3EByteVal(1, "Mode")])]),
        785 : O3EList(57, "MixerFourCircuitTimeScheduleThursday",[O3EByteVal(1, "Count"), O3EComplexType(7, "Schedules",[O3EStime(2, "Start"),O3EStime(2, "Stop"), RawCodec(2, "Unknown"), O3EByteVal(1, "Mode")])]),
        786 : O3EList(57, "MixerFourCircuitTimeScheduleFriday",[O3EByteVal(1, "Count"), O3EComplexType(7, "Schedules",[O3EStime(2, "Start"),O3EStime(2, "Stop"), RawCodec(2, "Unknown"), O3EByteVal(1, "Mode")])]),
        787 : O3EList(57, "MixerFourCircuitTimeScheduleSaturday",[O3EByteVal(1, "Count"), O3EComplexType(7, "Schedules",[O3EStime(2, "Start"),O3EStime(2, "Stop"), RawCodec(2, "Unknown"), O3EByteVal(1, "Mode")])]),
        788 : O3EList(57, "MixerFourCircuitTimeScheduleSunday",[O3EByteVal(1, "Count"), O3EComplexType(7, "Schedules",[O3EStime(2, "Start"),O3EStime(2, "Stop"), RawCodec(2, "Unknown"), O3EByteVal(1, "Mode")])]),
        873 : RawCodec(2, "LegionellaProtectionActivation"),
        874 : O3EInt16(3, "LegionellaProtectionTargetTemperatureSetpoint"),
        875 : O3EStime(2, "LegionellaProtectionStartTime"),
        876 : O3EByteVal(1, "LegionellaProtectionWeekday"),
        877 : O3EStime(3, "LegionellaProtectionLastSuccessfulStartTime"),
        878 : O3EByteVal(1, "LegionellaProtectionLastSuccessfulWeekday"),
        880 : O3EComplexType(4, "MixerOneCircuitCentralHeatingCurve", [O3EInt8(1, "Gradient", scale=10), O3EInt8(1, "Level", signed=True), O3EInt16(2, "BasePoint", signed=True)]),
        881 : O3EComplexType(4, "MixerTwoCircuitCentralHeatingCurve", [O3EInt8(1, "Gradient", scale=10), O3EInt8(1, "Level", signed=True), O3EInt16(2, "BasePoint", signed=True)]),
        882 : O3EComplexType(4, "MixerThreeCircuitCentralHeatingCurve", [O3EInt8(1, "Gradient", scale=10), O3EInt8(1, "Level", signed=True), O3EInt16(2, "BasePoint", signed=True)]),
        883 : O3EComplexType(4, "MixerFourCircuitCentralHeatingCurve", [O3EInt8(1, "Gradient", scale=10), O3EInt8(1, "Level", signed=True), O3EInt16(2, "BasePoint", signed=True)]),
        884 : O3EComplexType(4, "MixerFiveCircuitCentralHeatingCurve", [O3EInt8(1, "Gradient", scale=10), O3EInt8(1, "Level", signed=True), O3EInt16(2, "BasePoint", signed=True)]),
        885 : O3EComplexType(4, "MixerSixCircuitCentralHeatingCurve", [O3EInt8(1, "Gradient", scale=10), O3EInt8(1, "Level", signed=True), O3EInt16(2, "BasePoint", signed=True)]),
        886 : O3EComplexType(4, "MixerSevenCircuitCentralHeatingCurve", [O3EInt8(1, "Gradient", scale=10), O3EInt8(1, "Level", signed=True), O3EInt16(2, "BasePoint", signed=True)]),
        887 : O3EComplexType(4, "MixerEightCircuitCentralHeatingCurve", [O3EInt8(1, "Gradient", scale=10), O3EInt8(1, "Level", signed=True), O3EInt16(2, "BasePoint", signed=True)]),
        896 : O3EInt16(2, "OutsideTemperatureOffset", signed=True),
        897 : O3EByteVal(1, "ScreedDryingProfileActivation"),
        898 : O3EByteVal(1, "RemainingFloorDryingDays"),
        900 : O3EByteVal(1, "GatewayRemoteSignalStrength"),
        901 : O3EByteVal(1, "ServiceManagerIsRequired"),
        902 : O3EByteVal(1, "MalfunctionIdentification"),
        903 : RawCodec(4, "DisplaySettings"),
        905 : RawCodec(4, "ElectricalPostHeater"),
        906 : RawCodec(3, "ExhaustFlap"),
        907 : O3EByteVal(1, "UserInterfaceDefaultHomeScreen"),
        908 : O3EByteVal(1, "ExternalFaultSignal"),
        909 : O3EByteVal(1, "ExternalFaultSignalInput"),
        912 : RawCodec(5, "DaylightSavingTimeActive"),
        915 : O3ESdate(3, "LastBackupDate"),
        917 : RawCodec(20, "RemoteWeatherService"),
        918 : O3EByteVal(1, "TradeFairMode"),
        919 : O3EInt16(2, "OutsideTemperatureDampingFactor"),
        920 : RawCodec(36, "ThreeAxisAccelerationSensor"),
        921 : O3EComplexType(2, "ExternalAccessInProgress",[O3EByteVal(1,"Mode"),O3EByteVal(1,"State")]),
        922 : O3EInt16(2, "ProductionTraceabilityByte"),#+++
        923 : RawCodec(8, "RealTimeClockStatus"),
        924 : O3EByteVal(1, "StartUpWizard"),
        925 : RawCodec(5, "FillingVenting"),
        927 : O3EEnum(1, "BuildingType", "BuildingTypes"),
        928 : O3EUtf8(16, "ElectronicTraceabilityNumber"),
        929 : O3EEnum(1, "GasType", "GasTypes"),
        930 : RawCodec(10, "ExternalTargetCentralHeatingFlowSetpointMetaData"),
        931 : RawCodec(10, "DomesticHotWaterFlowSetpointMetaData"),            
        933 : O3EComplexType(9, "MixerOneCircuitProperty", [O3EEnum(1,"MixerCircuitType","MixerCircuitTypes"), O3EEnum(1,"BusType","BusTypes"), O3EEnum(1,"RemoteControl","RemoteControls"), O3EEnum(1,"Priority","Priorities"), O3EByteVal(1,"BusAddress"), O3EInt16(2,"FlowTemperatureOffset"), O3EEnum(1,"RegulationType","RegulationTypes"), O3EByteVal(1,"RoomTemperatureCorrectionFactor")]),
        934 : O3EComplexType(9, "MixerTwoCircuitProperty", [O3EEnum(1,"MixerCircuitType","MixerCircuitTypes"), O3EEnum(1,"BusType","BusTypes"), O3EEnum(1,"RemoteControl","RemoteControls"), O3EEnum(1,"Priority","Priorities"), O3EByteVal(1,"BusAddress"), O3EInt16(2,"FlowTemperatureOffset"), O3EEnum(1,"RegulationType","RegulationTypes"), O3EByteVal(1,"RoomTemperatureCorrectionFactor")]),
        935 : O3EComplexType(9, "MixerThreeCircuitProperty", [O3EEnum(1,"MixerCircuitType","MixerCircuitTypes"), O3EEnum(1,"BusType","BusTypes"), O3EEnum(1,"RemoteControl","RemoteControls"), O3EEnum(1,"Priority","Priorities"), O3EByteVal(1,"BusAddress"), O3EInt16(2,"FlowTemperatureOffset"), O3EEnum(1,"RegulationType","RegulationTypes"), O3EByteVal(1,"RoomTemperatureCorrectionFactor")]),
        936 : O3EComplexType(9, "MixerFourCircuitProperty", [O3EEnum(1,"MixerCircuitType","MixerCircuitTypes"), O3EEnum(1,"BusType","BusTypes"), O3EEnum(1,"RemoteControl","RemoteControls"), O3EEnum(1,"Priority","Priorities"), O3EByteVal(1,"BusAddress"), O3EInt16(2,"FlowTemperatureOffset"), O3EEnum(1,"RegulationType","RegulationTypes"), O3EByteVal(1,"RoomTemperatureCorrectionFactor")]),
        937 : O3EComplexType(9, "MixerFiveCircuitProperty", [O3EEnum(1,"MixerCircuitType","MixerCircuitTypes"), O3EEnum(1,"BusType","BusTypes"), O3EEnum(1,"RemoteControl","RemoteControls"), O3EEnum(1,"Priority","Priorities"), O3EByteVal(1,"BusAddress"), O3EInt16(2,"FlowTemperatureOffset"), O3EEnum(1,"RegulationType","RegulationTypes"), O3EByteVal(1,"RoomTemperatureCorrectionFactor")]),
        938 : O3EComplexType(9, "MixerSixCircuitProperty", [O3EEnum(1,"MixerCircuitType","MixerCircuitTypes"), O3EEnum(1,"BusType","BusTypes"), O3EEnum(1,"RemoteControl","RemoteControls"), O3EEnum(1,"Priority","Priorities"), O3EByteVal(1,"BusAddress"), O3EInt16(2,"FlowTemperatureOffset"), O3EEnum(1,"RegulationType","RegulationTypes"), O3EByteVal(1,"RoomTemperatureCorrectionFactor")]),
        939 : O3EComplexType(9, "MixerSevenCircuitProperty", [O3EEnum(1,"MixerCircuitType","MixerCircuitTypes"), O3EEnum(1,"BusType","BusTypes"), O3EEnum(1,"RemoteControl","RemoteControls"), O3EEnum(1,"Priority","Priorities"), O3EByteVal(1,"BusAddress"), O3EInt16(2,"FlowTemperatureOffset"), O3EEnum(1,"RegulationType","RegulationTypes"), O3EByteVal(1,"RoomTemperatureCorrectionFactor")]),
        940 : O3EComplexType(9, "MixerEightCircuitProperty", [O3EEnum(1,"MixerCircuitType","MixerCircuitTypes"), O3EEnum(1,"BusType","BusTypes"), O3EEnum(1,"RemoteControl","RemoteControls"), O3EEnum(1,"Priority","Priorities"), O3EByteVal(1,"BusAddress"), O3EInt16(2,"FlowTemperatureOffset"), O3EEnum(1,"RegulationType","RegulationTypes"), O3EByteVal(1,"RoomTemperatureCorrectionFactor")]),
        950 : O3EInt8(4, "SolarCircuitWaterFlowRate", signed=True),
        951 : RawCodec(8, "SolarCircuitExtendedFunctions"),
        952 : RawCodec(51, "HydraulicMatrix"),
        953 : RawCodec(24, "SolarEnergyYield"),
        954 : O3EList(181, "BusTopologyMatrix", [O3EInt8(1, "Count"), O3EComplexType(36, "TopologyElement",[O3EByteVal(1, "NodeID"), O3EEnum(1, "BusType", "BusTypes"), O3EByteVal(1, "DeviceProperty"), O3EByteVal(1, "DeviceFunction"), O3ESoftVers(8, "SW-Version"), O3ESoftVers(8, "HW-Version"), O3EUtf8(16, "VIN")])]),
        960 : O3EByteVal(1, "ExhaustPipeType"),
        961 : RawCodec(2, "SecurityAlgorithmNumber"),
        962 : O3ESoftVers(8, "BootLoaderVersion"),
        964 : O3EByteVal(1, "ActiveDiagnosticSession"),
        987 : O3EInt16(2, "MixerOneCircuitFlowTemperatureTargetSetpoint", signed=True),
        988 : O3EInt16(2, "MixerTwoCircuitFlowTemperatureTargetSetpoint", signed=True),
        989 : O3EInt16(2, "MixerThreeCircuitFlowTemperatureTargetSetpoint", signed=True),
        990 : O3EInt16(2, "MixerFourCircuitFlowTemperatureTargetSetpoint", signed=True),
        1004 : O3EEnum(1, "CentralHeatingRegulationMode", "RegulationTypes"),
        1006 : RawCodec(4, "TargetQuickMode"),
        1007 : RawCodec(4, "CurrentQuickMode"),
        1008 : RawCodec(4, "MixerOneCircuitTargetQuickMode"),
        1009 : RawCodec(4, "MixerTwoCircuitTargetQuickMode"),
        1010 : RawCodec(4, "MixerThreeCircuitTargetQuickMode"),
        1011 : RawCodec(4, "MixerFourCircuitTargetQuickMode"),
        1024 : RawCodec(4, "MixerOneCircuitCurrentQuickMode"),
        1025 : RawCodec(4, "MixerTwoCircuitCurrentQuickMode"),
        1026 : RawCodec(4, "MixerThreeCircuitCurrentQuickMode"),
        1027 : RawCodec(4, "MixerFourCircuitCurrentQuickMode"),
        1040 : O3EComplexType(6, "SupplyAirFan",[RawCodec(3, "Unknown1"), O3EInt16(2, "Actual", signed=True), RawCodec(1, "Unknown2")]),
        1041 : O3EComplexType(6, "ExhaustAirFan",[RawCodec(3, "Unknown1"), O3EInt16(2, "Actual", signed=True), RawCodec(1, "Unknown2")]),
        1042 : RawCodec(9, "PrimaryHeatExchangerTemperatureSensor"),            
        1043 : O3EComplexType(5, "AllengraSensor", [O3EInt16(2, "Actual"), O3EInt16(2, "Minimum")]),
        1044 : RawCodec(2, "SecondaryCentralHeatingPump"),
        1047 : RawCodec(11, "TimeSeriesRecordedFlowTemperatureSensor"),
        1084 : RawCodec(4, "FlowTemperatureMinimumMaximumLimit"),
        1085 : O3EInt16(4, "DomesticHotWaterHysteresis"),
        1087 : O3EInt8(2, "MaximumDomesticHotWaterLoadingTime"),
        1088 : O3EByteVal(1, "OutsideAirBypass"),
        1089 : O3EByteVal(1, "InsideAirBypass"),
        1090 : RawCodec(9, "EnvironmentAirQuality"),
        1093 : RawCodec(2, "ExhaustPipeLength"),
        1096 : O3EByteVal(1, "ResetEnergyManagerDataCollector"),
        1097 : RawCodec(20, "ElectricityPrice"),
        1098 : RawCodec(20, "GasProperties"),
        1100 : O3EComplexType(3, "CentralHeatingPumpMinimumMaximumLimit", [O3EInt8(1, "MinSpeed"), O3EInt8(1, "MaxSpeed"), O3EInt8(1, "Setpoint")]),
        1101 : O3EComplexType(3, "DomesticHotWaterPumpMinimumMaximumLimit", [O3EInt8(1, "MinSpeed"), O3EInt8(1, "MaxSpeed"), O3EInt8(1, "Setpoint")]),
        1102 : O3EComplexType(3, "MixerOneCircuitPumpMinimumMaximumLimit", [O3EInt8(1, "MinSpeed"), O3EInt8(1, "MaxSpeed"), O3EInt8(1, "Setpoint")]),
        1103 : O3EComplexType(3, "MixerTwoCircuitPumpMinimumMaximumLimit", [O3EInt8(1, "MinSpeed"), O3EInt8(1, "MaxSpeed"), O3EInt8(1, "Setpoint")]),
        1104 : O3EComplexType(3, "MixerThreeCircuitPumpMinimumMaximumLimit", [O3EInt8(1, "MinSpeed"), O3EInt8(1, "MaxSpeed"), O3EInt8(1, "Setpoint")]),
        1105 : O3EComplexType(3, "MixerFourCircuitPumpMinimumMaximumLimit", [O3EInt8(1, "MinSpeed"), O3EInt8(1, "MaxSpeed"), O3EInt8(1, "Setpoint")]),
        1118 : O3EComplexType(3, "SolarCircuitPumpMinimumMaximumLimit", [O3EInt8(1, "MinSpeed"), O3EInt8(1, "MaxSpeed"), O3EInt8(1, "Setpoint")]),
        1125 : O3EInt16(2, "SolarMaximumLoadingTemperature", signed=True),
        1128 : O3EInt16(2, "SolarStagnationHours", signed=True),
        1132 : O3EComplexType(97, "ViessmannIdentificationNumberListInternal", [O3EByteVal(1, "Count"), O3EUtf8(16, "VIN1"), O3EUtf8(16, "VIN2"), O3EUtf8(16, "VIN3"), O3EUtf8(16, "VIN4"), O3EUtf8(16, "VIN5"), O3EUtf8(16, "VIN6")]),
        1136 : RawCodec(4, "SolarProperty"),
        1137 : O3EByteVal(1, "ServiceModeActivation"),
        1138 : RawCodec(1, "AccentLedBar"),
        1139 : RawCodec(7, "CentralHeatingCurveAdaptionParameter"),
        1165 : O3EByteVal(1, "BackendConnectionStatus"),
        1166 : RawCodec(5, "ResetDtcHistory"),
        1167 : O3EInt16(2, "ExternalDomesticHotWaterTemperatureSetpoint", signed=True),
        1172 : RawCodec(14, "SolarCircuitPumpStatistical"),
        1175 : O3EByteVal(1, "AcknowledgeInfoAlarmMessage"),
        1176 : O3EByteVal(1, "AcknowledgeWarningAlarmMessage"),
        1177 : O3EByteVal(1, "AcknowledgeServiceAlarmMessage"),
        1178 : O3EByteVal(1, "AcknowledgeErrorAlarmMessage"),
        1181 : O3EInt8(1, "DisplayTestMode"),#+++
        1190 : O3EInt16(4, "ThermalPower"),
        1191 : RawCodec(1, "FuelCellStatus"),
        1192 : O3EComplexType(10, "MixerOneCircuitFlowTemperatureMinimumMaximumLimit", [O3EInt16(2, "Minimum", signed=True), O3EInt16(2, "Maximum", signed=True)]),
        1193 : O3EComplexType(10, "MixerTwoCircuitFlowTemperatureMinimumMaximumLimit", [O3EInt16(2, "Minimum", signed=True), O3EInt16(2, "Maximum", signed=True)]),
        1194 : O3EComplexType(10, "MixerThreeCircuitFlowTemperatureMinimumMaximumLimit", [O3EInt16(2, "Minimum", signed=True), O3EInt16(2, "Maximum", signed=True)]),
        1195 : O3EComplexType(10, "MixerFourCircuitFlowTemperatureMinimumMaximumLimit", [O3EInt16(2, "Minimum", signed=True), O3EInt16(2, "Maximum", signed=True)]),
        1196 : O3EComplexType(10, "MixerFiveCircuitFlowTemperatureMinimumMaximumLimit", [O3EInt16(2, "Minimum", signed=True), O3EInt16(2, "Maximum", signed=True)]),
        1197 : O3EComplexType(10, "MixerSixCircuitFlowTemperatureMinimumMaximumLimit", [O3EInt16(2, "Minimum", signed=True), O3EInt16(2, "Maximum", signed=True)]),
        1198 : O3EComplexType(10, "MixerSevenCircuitFlowTemperatureMinimumMaximumLimit", [O3EInt16(2, "Minimum", signed=True), O3EInt16(2, "Maximum", signed=True)]),
        1199 : O3EComplexType(10, "MixerEightCircuitFlowTemperatureMinimumMaximumLimit", [O3EInt16(2, "Minimum", signed=True), O3EInt16(2, "Maximum", signed=True)]),
        1210 : RawCodec(13, "FuelCellStatistical"),
        1211 : RawCodec(24, "GeneratedCentralHeatingOutput"),
        1214 : RawCodec(2, "ElectricalPowerOutput"),
        1215 : RawCodec(1, "FuelCellState"),
        1216 : RawCodec(1, "FuelCellStateTwo"),
        1217 : RawCodec(1, "FuelCellGenerationMode"),
        1218 : RawCodec(1, "FuelCellInstruction"),
        1220 : RawCodec(1, "FuelCellMode"),
        1221 : RawCodec(1, "FuelCellModeResult"),
        1222 : RawCodec(1, "FuelCellRunRequest"),
        1223 : RawCodec(1, "FuelCellRunRequestResult"),
        1224 : RawCodec(1, "FuelCellStopRequest"),
        1226 : RawCodec(1, "FuelCellProcessNumber"),
        1227 : RawCodec(1, "FuelCellRequestAction"),
        1228 : RawCodec(1, "FuelCellCompletionNotification"),
        1229 : RawCodec(1, "FuelCellGasTypeSetting"),
        1230 : RawCodec(1, "FuelCellCountrySetting"),
        1231 : RawCodec(4, "FuelCellPrimaryPump"),
        1232 : O3EEnum(1, "GenericDigitalInputConfigurationOnBoardOne", "DigitalInputConfigurations"),
        1233 : RawCodec(68, "GatewayRemoteVisibleOneTwo"),
        1234 : RawCodec(68, "GatewayRemoteVisibleThreeFour"),
        1235 : RawCodec(68, "GatewayRemoteVisibleFiveSix"),
        1236 : RawCodec(68, "GatewayRemoteVisibleSevenEight"),
        1237 : RawCodec(68, "GatewayRemoteVisibleNineTen"),
        1238 : RawCodec(31, "AvailableActorSensorComponents"),
        1239 : RawCodec(2, "ActorSensorTest"),
        1240 : O3EByteVal(1, "CentralHeatingPumpMode"),
        1241 : O3EByteVal(1, "MixerOneCircuitPumpMode"),
        1242 : O3EByteVal(1, "MixerTwoCircuitPumpMode"),
        1243 : O3EByteVal(1, "MixerThreeCircuitPumpMode"),
        1244 : O3EByteVal(1, "MixerFourCircuitPumpMode"),
        1263 : RawCodec(2, "DiverterValveBoilerHydraulicTower"),
        1264 : RawCodec(2, "DiverterValveFuelCellHydraulicTower"),
        1265 : RawCodec(8, "FanTargetSpeedMeta"),            
        1266 : O3EInt16(8, "DiverterValveStatistical", scale = 1),
        1286 : O3EList(181, "BusTopologyMatrixTwo", [O3EInt8(1, "Count"), O3EComplexType(36, "TopologyElement",[O3EByteVal(1, "NodeID"), O3EEnum(1, "BusType", "BusTypes"), O3EByteVal(1, "DeviceProperty"), O3EByteVal(1, "DeviceFunction"), O3ESoftVers(8, "SW-Version"), O3ESoftVers(8, "HW-Version"), O3EUtf8(16, "VIN")])]),
        1287 : O3EList(181, "BusTopologyMatrixThree", [O3EInt8(1, "Count"), O3EComplexType(36, "TopologyElement",[O3EByteVal(1, "NodeID"), O3EEnum(1, "BusType", "BusTypes"), O3EByteVal(1, "DeviceProperty"), O3EByteVal(1, "DeviceFunction"), O3ESoftVers(8, "SW-Version"), O3ESoftVers(8, "HW-Version"), O3EUtf8(16, "VIN")])]),
        1288 : O3EList(181, "BusTopologyMatrixFour", [O3EInt8(1, "Count"), O3EComplexType(36, "TopologyElement",[O3EByteVal(1, "NodeID"), O3EEnum(1, "BusType", "BusTypes"), O3EByteVal(1, "DeviceProperty"), O3EByteVal(1, "DeviceFunction"), O3ESoftVers(8, "SW-Version"), O3ESoftVers(8, "HW-Version"), O3EUtf8(16, "VIN")])]),
        1289 : O3EList(181, "BusTopologyMatrixFive", [O3EInt8(1, "Count"), O3EComplexType(36, "TopologyElement",[O3EByteVal(1, "NodeID"), O3EEnum(1, "BusType", "BusTypes"), O3EByteVal(1, "DeviceProperty"), O3EByteVal(1, "DeviceFunction"), O3ESoftVers(8, "SW-Version"), O3ESoftVers(8, "HW-Version"), O3EUtf8(16, "VIN")])]),
        1290 : RawCodec(4, "DomesticHotWaterShiftLoadPump"),
        1294 : RawCodec(124, "EnergyConsumptionCentralHeatingMonthMatrix"),
        1311 : RawCodec(124, "EnergyConsumptionDomesticHotWaterMonthMatrix"),
        1312 : RawCodec(124, "EnergyConsumptionCoolingMonthMatrix"),
        1313 : RawCodec(124, "GeneratedElectricityMonthMatrix"),
        1314 : RawCodec(124, "SolarEnergyYieldMonthMatrix"),
        1315 : RawCodec(124, "GeneratedCentralHeatingOutputMonthMatrix"),
        1316 : RawCodec(96, "EnergyConsumptionCentralHeatingYearMatrix"),
        1333 : RawCodec(96, "EnergyConsumptionDomesticHotWaterYearMatrix"),
        1334 : RawCodec(96, "EnergyConsumptionCoolingYearMatrix"),
        1335 : RawCodec(96, "GeneratedElectricityYearMatrix"),
        1336 : RawCodec(96, "SolarEnergyYieldYearMatrix"),
        1337 : RawCodec(96, "GeneratedCentralHeatingOutputYearMatrix"),
        1338 : RawCodec(31, "ScreedDryingProfileDefinition"),
        1339 : O3EByteVal(1, "MalfunctionHeatingUnitBlocked"),
        1340 : RawCodec(124, "FuelCellGeneratedHeatOutputMonthMatrix"),
        1341 : RawCodec(96, "FuelCellGeneratedHeatOutputYearMatrix"),
        1342 : RawCodec(124, "GasConsumptionCentralHeatingMonthMatrix"),
        1343 : RawCodec (48, "GasConsumptionCentralHeatingYearMatrix"),
        1344 : RawCodec(124, "GasConsumptionDomesticHotWaterMonthMatrix"),
        1345 : RawCodec(48, "GasConsumptionDomesticHotWaterYearMatrix"),
        1346 : O3EComplexType(12, "HeatEngineStatistical", [O3EInt32(4, "Betriebsstunden", scale = 1), O3EInt32(4, "Brennerstunden", scale = 1), O3EInt32(4, "Brennerstarts", scale = 1)]),
        1347 : RawCodec(10, "ObjectElectricalEnergyStatus"),
        1348 : RawCodec(12, "FuelCellGasConsumption"),
        1349 : RawCodec(124, "FuelCellGasConsumptionMonthMatrix"),
        1350 : RawCodec(48, "FuelCellGasConsumptionYearMatrix"),
        1351 : RawCodec(24, "FeedInEnergy"),
        1352 : RawCodec(124, "FeedInEnergyMonthMatrix"),
        1353 : RawCodec(96, "FeedInEnergyYearMatrix"),
        1354 : RawCodec(6, "ProductionCoverageRate"),
        1355 : RawCodec(62, "ProductionCoverageRateMonthMatrix"),
        1356 : RawCodec(24, "ProductionCoverageRateYearMatrix"),
        1357 : RawCodec(11, "FuelCellOperationTime"),
        1358 : RawCodec(124, "FuelCellOperationTimeMonthMatrix"),
        1359 : RawCodec(48, "FuelCellOperationTimeYearMatrix"),
        1360 : RawCodec(11, "FuelCellRunTime"),
        1361 : RawCodec(124, "FuelCellRunTimeMonthMatrix"),
        1362 : RawCodec(48, "FuelCellRunTimeYearMatrix"),
        1363 : RawCodec(1, "FuelCellTargetOperationMode"),
        1364 : O3EByteVal(1, "GenericSdioAccessoryOneModulFunction"),
        1367 : RawCodec(2, "FuelCellThermalPower"),
        1371 : RawCodec(6, "DemandCoverageRate"),
        1372 : RawCodec(62, "DemandCoverageRateMonthMatrix"),
        1373 : RawCodec(24, "DemandCoverageRateYearMatrix"),
        1383 : RawCodec(11, "FuelCellBreakdownRate"),
        1384 : RawCodec(124, "FuelCellBreakdownRateMonthMatrix"),
        1385 : RawCodec(48, "FuelCellBreakdownRateYearMatrix"),
        1389 : RawCodec(124, "CoTwoSavingsMonthMatrix"),
        1390 : RawCodec(96, "CoTwoSavingsYearMatrix"),
        1391 : RawCodec(24, "GeneratedDomesticHotWaterOutput"),
        1392 : RawCodec(124, "GeneratedDomesticHotWaterOutputMonthMatrix"),
        1393 : RawCodec(96, "GeneratedDomesticHotWaterOutputYearMatrix"),
        1394 : O3EInt16(2, "SolarChargingDomesticHotWaterSetpoint", signed=True),
        1395 : O3EInt16(3, "MixerOneCircuitSummerSavingTemperatureThreshold", offset = 1),
        1396 : O3EInt16(3, "MixerTwoCircuitSummerSavingTemperatureThreshold", offset = 1),
        1397 : O3EInt16(3, "MixerThreeCircuitSummerSavingTemperatureThreshold", offset = 1),
        1398 : O3EInt16(3, "MixerFourCircuitSummerSavingTemperatureThreshold", offset = 1),
        1411 : O3EByteVal(1, "ResetServiceInterval"),
        1415 : O3EComplexType(2, "MixerOneCircuitOperationState",[O3EByteVal(1,"Mode"),O3EByteVal(1,"State")]),
        1416 : O3EComplexType(2, "MixerTwoCircuitOperationState",[O3EByteVal(1,"Mode"),O3EByteVal(1,"State")]),
        1417 : O3EComplexType(2, "MixerThreeCircuitOperationState",[O3EByteVal(1,"Mode"),O3EByteVal(1,"State")]),
        1418 : O3EComplexType(2, "MixerFourCircuitOperationState",[O3EByteVal(1,"Mode"),O3EByteVal(1,"State")]),
        1419 : O3EComplexType(2, "MixerFiveCircuitOperationState",[O3EByteVal(1,"Mode"),O3EByteVal(1,"State")]),
        1420 : O3EComplexType(2, "MixerSixCircuitOperationState",[O3EByteVal(1,"Mode"),O3EByteVal(1,"State")]),
        1421 : O3EComplexType(2, "MixerSevenCircuitOperationState",[O3EByteVal(1,"Mode"),O3EByteVal(1,"State")]),
        1422 : O3EComplexType(2, "MixerEightCircuitOperationState",[O3EByteVal(1,"Mode"),O3EByteVal(1,"State")]),
        1431 : RawCodec(8, "CarbonEmissionSettings"),
        1432 : RawCodec(4, "CentralHeatingPumpPerformance"),
        1434 : RawCodec(1, "ResetFuelCellStatistics"),
        1435 : RawCodec(9, "FuelCellFlowTemperatureSensor"),
        1436 : RawCodec(9, "FuelCellReturnTemperatureSensor"),
        1439 : RawCodec(41, "NoiseReductionTimeScheduleMonday"),
        1440 : RawCodec(41, "NoiseReductionTimeScheduleTuesday"),
        1441 : RawCodec(41, "NoiseReductionTimeScheduleWednesday"),
        1442 : RawCodec(41, "NoiseReductionTimeScheduleThursday"),
        1443 : RawCodec(41, "NoiseReductionTimeScheduleFriday"),
        1444 : RawCodec(41, "NoiseReductionTimeScheduleSaturday"),
        1445 : RawCodec(41, "NoiseReductionTimeScheduleSunday"),
        1451 : RawCodec(4, "ApplicationChecksum"),
        1467 : RawCodec(2, "SafetyRelevantRemoteUnlock"),
        1468 : RawCodec(9, "FuelCellGasPressure"),
        1469 : RawCodec(31, "SensorActuatorTestGroupHeatEngine"),
        1470 : RawCodec(31, "SensorActuatorTestGroupDomesticHotWater"),
        1471 : RawCodec(31, "SensorActuatorTestGroupFuelCell"),
        1472 : RawCodec(31, "SensorActuatorTestGroupHeatingCircuit"),
        1473 : RawCodec(31, "SensorActuatorTestGroupSolar"),
        1492 : RawCodec(4, "SolarCircuitPumpHysteresis"),
        1493 : RawCodec(16, "HeatEnginePerformanceStatistics"),
        1494 : O3ESoftVers(8, "OemProductVersion"),
        1503 : RawCodec(1, "MinimumLoadPercent"),
        1504 : O3EEnum(1, "TimeSettingSource", "TimeSettingSources"),
        1505 : RawCodec(2, "SolarStagnationTemperatureOffset"),
        1529 : O3EByteVal(1, "SolarRechargeSuppressionImpact"),
        1533 : RawCodec(2, "InstallationWizardInProgress"),
        1535 : RawCodec(3, "FlueGasSensorTestMode"),
        1536 : RawCodec(3, "PrimaryCircuitWaterFlowTestMode"),
        1537 : RawCodec(3, "ChimneySweeperTestMode"),
        1538 : O3EByteVal(1, "ZigbeeEnable"),
        1539 : O3EByteVal(1, "ZigbeeStatus"),
        1540 : RawCodec(26, "ZigbeeIdentification"),
        1541 : RawCodec(5, "LegionellaProtectionPump"),
        1549 : RawCodec(97, "HydraulicMatrixConfiguration"),
        1550 : RawCodec(22, "FunctionMatrix"),
        1551 : RawCodec(1, "FuelCellExternalControl"),
        1552 : RawCodec(7, "ElectricalEnergyStorageOperationState"),
        1553 : RawCodec(6, "ElectronicControlUnitOdxVersion"),
        1554 : RawCodec(2, "HeatingSupport"),
        1555 : RawCodec(6, "MixerOneCircuitFixedValueFlowTemperatureSetpoint"),
        1556 : RawCodec(6, "MixerTwoCircuitFixedValueFlowTemperatureSetpoint"),
        1557 : RawCodec(6, "MixerThreeCircuitFixedValueFlowTemperatureSetpoint"),
        1558 : RawCodec(6, "MixerFourCircuitFixedValueFlowTemperatureSetpoint"),
        1559 : RawCodec(6, "MixerFiveCircuitFixedValueFlowTemperatureSetpoint"),
        1560 : RawCodec(6, "MixerSixCircuitFixedValueFlowTemperatureSetpoint"),
        1561 : RawCodec(6, "MixerSevenCircuitFixedValueFlowTemperatureSetpoint"),
        1562 : RawCodec(6, "MixerEightCircuitFixedValueFlowTemperatureSetpoint"),
        1573 : RawCodec(9, "SystemReturnTemperatureSensor"),
        1577 : RawCodec(139, "ElectricalEnergyStorageModuleOneOperatingData"),
        1578 : RawCodec(139, "ElectricalEnergyStorageModuleTwoOperatingData"),
        1579 : RawCodec(139, "ElectricalEnergyStorageModuleThreeOperatingData"),
        1580 : RawCodec(139, "ElectricalEnergyStorageModuleFourOperatingData"),
        1581 : RawCodec(139, "ElectricalEnergyStorageModuleFiveOperatingData"),
        1582 : RawCodec(139, "ElectricalEnergyStorageModuleSixOperatingData"),
        1585 : RawCodec(2, "IncreasedReturnTemperatureSetpoint"),
        1587 : RawCodec(4, "ExternalAlternatingCurrentPowerSetpointMetaData"),
        1588 : RawCodec(4, "AlternatingCurrentPowerSetpoint"),
        1589 : RawCodec(4, "AlternatingCurrentPowerSetpointMetaData"),
        1590 : RawCodec(6, "ElectricalEnergySystemOperationState"),
        1591 : RawCodec(6, "ElectricalEnergyInverterOperationState"),
        1592 : RawCodec(1, "ElectricalEnergyInverterPath"),
        1593 : RawCodec(4, "BufferHysteresis"),
        1594 : O3ESdate(3, "LastApplicationUpdate"),
        1595 : RawCodec(8, "ParameterIdentificationVersionFactory"),
        1596 : RawCodec(9, "IncreasedReturnTemperatureSensor"),
        1598 : RawCodec(4, "SolarStaticTemperatureControlHysteresis"),
        1599 : RawCodec(4, "SolarSecondaryDeltaTemperatureHysteresis"),
        1600 : RawCodec(2, "BufferDischargeFunctionThreeWayValvePositionPercent"),
        1601 : RawCodec(1, "FuelCellCondition"),
        1603 : O3EComplexType(4, "PointOfCommonCouplingPower", [O3EInt16(2, "ActivePower", scale=1.0, signed=True), O3EInt16(2, "ReactivePower", scale=1.0, signed=True)]),
        1604 : RawCodec(2, "GatewayExternalTargetFlowTemperatureSetpoint"),
        1605 : O3EComplexType(2, "GatewayExternalHeatEngineTargetOperationMode",[O3EByteVal(1,"Mode"),O3EByteVal(1,"State")]),
        1606 : RawCodec(8, "IntervalStrategyProperties"),
        1607 : O3EByteVal(1, "MalfunctionUnitBlocked"),
        1608 : RawCodec(9, "DifferentialTemperatureControllerHeatSourceTemperatureSensor"),
        1609 : RawCodec(9, "DifferentialTemperatureControllerHeatSinkTemperatureSensor"),
        1610 : RawCodec(9, "HeatingSupportBufferTemperatureSensor"),
        1611 : RawCodec(9, "PreheatingReferenceTemperatureSensor"),
        1612 : O3EComplexType(2, "ExternalMixerTwoCircuitTargetOperationMode",[O3EByteVal(1,"Mode"),O3EByteVal(1,"State")]),
        1613 : O3EComplexType(2, "ExternalMixerThreeCircuitTargetOperationMode",[O3EByteVal(1,"Mode"),O3EByteVal(1,"State")]),
        1614 : O3EComplexType(2, "ExternalMixerFourCircuitTargetOperationMode",[O3EByteVal(1,"Mode"),O3EByteVal(1,"State")]),
        1627 : O3EInt16(2, "ExternalMixerOneCircuitFixedValueTargetTemperatureSetpoint", scale = 10, signed=True),
        1628 : O3EInt16(2, "ExternalMixerTwoCircuitFixedValueTargetTemperatureSetpoint", scale = 10, signed=True),
        1629 : O3EInt16(2, "ExternalMixerThreeCircuitFixedValueTargetTemperatureSetpoint", scale = 10, signed=True),
        1630 : O3EInt16(2, "ExternalMixerFourCircuitFixedValueTargetTemperatureSetpoint", scale = 10, signed=True),
        1643 : O3EInt16(2, "MixerOneCircuitCurrentTemperatureSetpoint", scale = 10, signed=True),
        1644 : O3EInt16(2, "MixerTwoCircuitCurrentTemperatureSetpoint", scale = 10, signed=True),
        1645 : O3EInt16(2, "MixerThreeCircuitCurrentTemperatureSetpoint", scale = 10, signed=True),
        1646 : O3EInt16(2, "MixerFourCircuitCurrentTemperatureSetpoint", scale = 10, signed=True),
        1659 : O3EInt16(3, "EndResultDomesticHotWaterTemperatureSetpoint", scale = 10, signed=True),
        1660 : RawCodec(16, "SupportedFeatures"),
        1661 : RawCodec(5, "SolarSecondaryTransferPump"),
        1662 : RawCodec(2, "HeatingSupportBufferThreeWayValvePositionPercent"),
        1663 : RawCodec(41, "TestStatus"),
        1664 : O3EInt8(1, "ElectricalEnergyStorageStateOfCharge"),
        1667 : RawCodec(2, "MixerOneCircuitPumpOscillationTime"),
        1668 : RawCodec(2, "MixerTwoCircuitPumpOscillationTime"),
        1669 : RawCodec(2, "MixerThreeCircuitPumpOscillationTime"),
        1670 : RawCodec(2, "MixerFourCircuitPumpOscillationTime"),
        1684 : RawCodec(9, "AmbientTemperatureSensor"),
        1685 : RawCodec(3, "ElectricalEnergyInverterDCConfiguration"),
        1686 : RawCodec(3, "ElectricalEnergySystemPhotovoltaicLimitation"),
        1687 : O3EInt16(2, "ElectricalEnergySystemPhotovoltaicConfiguration", scale=10),
        1690 : O3EComplexType(17, "ElectricalEnergySystemPhotovoltaicStatus", 
                                  [O3EInt16(2, "ActivePower String 1", scale=1.0, signed=True), O3EInt16(2, "RectivePower String 1", scale=1.0, signed=True),
                                   O3EInt16(2, "ActivePower String 2", scale=1.0, signed=True), O3EInt16(2, "RectivePower String 2", scale=1.0, signed=True),
                                   O3EInt16(2, "ActivePower String 3", scale=1.0, signed=True), O3EInt16(2, "RectivePower String 3", scale=1.0, signed=True),
                                   O3EInt16(2, "ActivePower cumulated", scale=1.0, signed=True), O3EInt16(2, "RectivePower cumulated", scale=1.0, signed=True),
                                   O3EInt8(1, "OpMode", scale=1.0, signed=False)]),
        1691 : O3EByteVal(1, "BusTopologyScanStatus"),
        1692 : RawCodec(1, "PowerGridCodeConfiguration"),
        1693 : O3EByteVal(1, "GridOperatorConfigurationLock"),
        1694 : O3EByteVal(1, "GatewayEthernetEnable"),
        1695 : RawCodec(21, "GatewayEthernetConfig"),
        1696 : RawCodec(20, "GatewayEthernetIp"),
        1697 : O3EByteVal(1, "GatewayEthernetNetworkStatus"),
        1698 : RawCodec(16, "SupportedFeaturesTelemetryControlUnit"),
        1699 : RawCodec(16, "ActivatedFeaturesTelemetryControlUnit"),
        1700 : RawCodec(104, "EebusDeviceList"),
        1701 : RawCodec(104, "EebusOwnInfo"),
        1702 : RawCodec(104, "EebusPartnerInfo"),
        1703 : RawCodec(1, "EebusConnectionStatus"),
        1706 : RawCodec(1, "GenericMZIOAccessoryTwoModuleFunction"),
        1710 : O3ESoftVers(8, "FunctionalSoftwareVersion"),
        1718 : O3EComplexType(2, "ElectricalEnergySystemConfiguration", [O3EByteVal(1, "Netzbetriebsart"), O3EByteVal(1, "Elektrische Anlagenkomponenten")]),
        1719 : RawCodec(3, "SolarIntervalFunction"),
        1721 : RawCodec(8, "WaterPressureConfiguration"),
        1728 : RawCodec(2, "ThermostatTerminalOneCircuitPump"),
        1729 : RawCodec(2, "ThermostatTerminalTwoCircuitPump"),
        1730 : RawCodec(2, "ThermostatTerminalThreeCircuitPump"),
        1731 : O3EByteVal(1, "ExternalLockActive"),
        1732 : RawCodec(6, "FixedRoomTemperatureSetpoint"),
        1749 : RawCodec(176, "TimeSeriesRecordedModulationCurrentValueStepsAndDurationOne"),
        1750 : RawCodec(176, "TimeSeriesRecordedModulationCurrentValueStepsAndDurationTwo"),
        1751 : RawCodec(132, "TimeSeriesRecordedModulationCurrentValueStepsAndDurationThree"),
        1752 : RawCodec(176, "TimeSeriesRecordedFlowTemperatureSensorStepsAndDurationOne"),
        1753 : RawCodec(176, "TimeSeriesRecordedFlowTemperatureSensorStepsAndDurationTwo"),
        1754 : RawCodec(132, "TimeSeriesRecordedFlowTemperatureSensorStepsAndDurationThree"),
        1759 : RawCodec(40, "TimeSeriesRecordedDomesticHotWaterOutletTemperature"),
        1760 : RawCodec(40, "TimeSeriesRecordedCombustionAirInletTemperature"),
        1761 : RawCodec(40, "TimeSeriesRecordedCentralHeatingPumpSpeed"),
        1762 : RawCodec(1, "LowWaterCutOffSignalInput"),
        1763 : RawCodec(1, "LowGasPressureSignalInput"),
        1764 : RawCodec(1, "HighGasPressureSignalInput"),
        1765 : RawCodec(2, "CombustionAirInterlock"),
        1768 : O3EComplexType(9, "ReceiverTemperatureSensor", [O3EInt16(2, "Actual", signed=True), O3EInt16(2, "Minimum", signed=True), O3EInt16(2, "Maximum", signed=True), O3EInt16(2, "Average", signed=True), O3EByteVal(1, "Unknown")]),
        1769 : O3EComplexType(9, "PrimaryInletTemperatureSensor", [O3EInt16(2, "Actual", signed=True), O3EInt16(2, "Minimum", signed=True), O3EInt16(2, "Maximum", signed=True), O3EInt16(2, "Average", signed=True), O3EByteVal(1, "Unknown")]),
        1770 : O3EComplexType(9, "SecondaryOutletTemperatureSensor", [O3EInt16(2, "Actual", signed=True), O3EInt16(2, "Minimum", signed=True), O3EInt16(2, "Maximum", signed=True), O3EInt16(2, "Average", signed=True), O3EByteVal(1, "Unknown")]),
        1771 : O3EComplexType(9, "EngineRoomTemperatureSensor", [O3EInt16(2, "Actual", signed=True), O3EInt16(2, "Minimum", signed=True), O3EInt16(2, "Maximum", signed=True), O3EInt16(2, "Average", signed=True), O3EByteVal(1, "Unknown")]),
        1772 : O3EComplexType(9, "CompressorOilTemperatureSensor", [O3EInt16(2, "Actual", signed=True), O3EInt16(2, "Minimum", signed=True), O3EInt16(2, "Maximum", signed=True), O3EInt16(2, "Average", signed=True), O3EByteVal(1, "Unknown")]),
        1773 : O3EByteVal(1, "RefrigerantCircuitFourWayValve"),
        1774 : O3EByteVal(1, "CompressorCrankCaseHeater"),
        1775 : O3EByteVal(1, "PrimaryCircuitFanOne"),
        1776 : O3EByteVal(1, "PrimaryCircuitFanTwo"),
        1777 : RawCodec(176, "TimeSeriesRecordedFlueGasTemperatureSensorStepsAndDurationOne"),
        1778 : RawCodec(176, "TimeSeriesRecordedFlueGasTemperatureSensorStepsAndDurationTwo"),
        1779 : RawCodec(132, "TimeSeriesRecordedFlueGasTemperatureSensorStepsAndDurationThree"),
        1780 : RawCodec(80, "TimeSeriesRecordedIgnitionTimeSteps"),
        1781 : RawCodec(16, "TimeSeriesRecordedCalibrationCount"),
        1782 : RawCodec(56, "TimeSeriesRecordedMonitoringIonizationMaximum"),
        1783 : RawCodec(120, "TimeSeriesRecordedHeatingBurnerStopEvents"),
        1784 : RawCodec(120, "TimeSeriesRecordedDomesticHotWaterBurnerStopEvents"),
        1785 : RawCodec(40, "TimeSeriesRecordedFlameLossModulation"),
        1786 : RawCodec(52, "TimeSeriesRecordedWaterPressureStagnation"),
        1787 : RawCodec(32, "TimeSeriesRecordedWaterPressurePeaks"),
        1788 : RawCodec(8, "CanInterfaceVersion"),            
        1791 : O3EByteVal(1, "DiverterValveDefaultPositionConfiguration"),
        1792 : RawCodec(1, "ResetElectricalEnergyHistory"),
        1793 : RawCodec(1, "BurnerPreconditions"),
        1794 : RawCodec(4, "HeatingCircuitHeatDeficit"),
        1795 : RawCodec(1, "FuelCellRuntimePrediction"),
        1796 : RawCodec(2, "DomesticElectricalEnergyConsumption"),
        1797 : RawCodec(2, "PredictionDomesticElectricalEnergyConsumptionNextHour"),
        1798 : RawCodec(1, "FuelCellHoursTillNextStart"),
        1799 : RawCodec(2, "PrimaryCircuitCurrentTemperatureSetpoint"),
        1800 : RawCodec(4, "ResetTimeSeriesRecordingGroups"),
        1801 : O3EComplexType(40, "ElectricalEnergyStorageEnergyTransferStatistic", [O3EInt32(4, "BatteryChargeToday", scale=1.0), O3EInt32(4, "BatteryChargeWeek", scale=1.0), O3EInt32(4, "BatteryChargeMonth", scale=1.0), O3EInt32(4, "BatteryChargeYear", scale=1.0), O3EInt32(4, "BatteryChargeTotal", scale=1.0), O3EInt32(4, "BatteryDischargeToday", scale=1.0), O3EInt32(4, "BatteryDischargeWeek", scale=1.0), O3EInt32(4, "BatteryDischargeMonth", scale=1.0), O3EInt32(4, "BatteryDischargeYear", scale=1.0), O3EInt32(4, "BatteryDischargeTotal", scale=1.0)]),
        1802 : O3EComplexType(80, "EnergyProductionPhotovoltaic", [O3EInt32(4, "PhotovoltaicProductionToday"), O3EInt32(4, "PhotovoltaicProductionWeek"), O3EInt32(4, "PhotovoltaicProductionMonth"), O3EInt32(4, "PhotovoltaicProductionYear"), O3EInt32(4, "PhotovoltaicProductionTotal"), O3EInt32(4, "PhotovoltaicProductionToday1"), O3EInt32(4, "PhotovoltaicProductionWeek1"), O3EInt32(4, "PhotovoltaicProductionMonth1"), O3EInt32(4, "PhotovoltaicProductionYear1"), O3EInt32(4, "PhotovoltaicProductionTotal1"), O3EInt32(4, "PhotovoltaicProductionToday2"), O3EInt32(4, "PhotovoltaicProductionWeek2"), O3EInt32(4, "PhotovoltaicProductionMonth2"), O3EInt32(4, "PhotovoltaicProductionYear2"), O3EInt32(4, "PhotovoltaicProductionTotal2"), O3EInt32(4, "PhotovoltaicProductionToday3"), O3EInt32(4, "PhotovoltaicProductionWeek3"), O3EInt32(4, "PhotovoltaicProductionMonth3"), O3EInt32(4, "PhotovoltaicProductionYear3"), O3EInt32(4, "PhotovoltaicProductionTotal3")]),
        1807 : RawCodec(10, "ElectricalEnergyInverterDcInputOne"),
        1808 : RawCodec(10, "ElectricalEnergyInverterDcInputTwo"),
        1809 : RawCodec(10, "ElectricalEnergyInverterDcInputThree"),
        1810 : O3EComplexType(4, "ElectricalEnergyInverterPowerAc", [O3EInt16(2, "ActivePower", scale=1.0, signed=True), O3EInt16(2, "ReactivePower", scale=1.0, signed=True)]),
        1811 : RawCodec(1, "ElectricalEnergyStorageModuleSetUpCheck"),
        1812 : RawCodec(2, "PointOfCommonCouplingConfiguredEnergyMeter"),
        1813 : O3EInt8(1, "EnhancedVapourInjectionValve"),#+++
        1814 : RawCodec(5, "ReceiverLiquidLevelSensor"),
        1815 : O3EInt8(1, "ElectricalHeaterPhaseOne"),
        1816 : O3EInt8(1, "ElectricalHeaterPhaseTwo"),
        1817 : O3EInt8(1, "ElectricalHeaterPhaseThree"),
        1819 : O3EByteVal(1, "SolarPumpConfigurationSelection"),
        1822 : RawCodec(51, "ThreePhaseInverterCurrent"),
        1823 : RawCodec(27, "ThreePhaseInverterVoltage"),
        1824 : O3EComplexType(16, "ThreePhaseInverterCurrentPower", [O3EInt32(4, "cumulated", scale=1, signed=True), O3EInt32(4, "L1", scale=1, signed=True), O3EInt32(4, "L2", scale=1, signed=True), O3EInt32(4, "L3", scale=1, signed=True)]),
        1825 : O3EComplexType(16, "ThreePhaseInverterCurrentApparentPower", [O3EInt32(4, "cumulated", scale=1, signed=True), O3EInt32(4, "L1", scale=1, signed=True), O3EInt32(4, "L2", scale=1, signed=True), O3EInt32(4, "L3", scale=1, signed=True)]),
        1826 : O3EInt16(4, "ThreePhaseInverterMaximunNominalPower", scale=1.0),
        1827 : O3EInt16(4, "InverterElectricalEnergyStorageMaximumNominalChargePower", scale=1.0),
        1828 : O3EInt16(4, "InverterElectricalEnergyStorageCurrentMaximumlChargePower", scale=1.0),
        1829 : O3EInt16(4, "InverterElectricalEnergyStorageMaximumNominalDischargePower", scale=1.0),
        1830 : O3EInt16(4, "InverterElectricalEnergyStorageCurrentMaximumlDishargePower", scale=1.0),
        1831 : O3EComplexType(12, "PhotovoltaicCurrentStringPower", [O3EInt32(4, "String1", scale=1.0, signed=True), O3EInt32(4, "String2", scale=1.0, signed=True), O3EInt32(4, "String3", scale=1.0, signed=True)]),
<<<<<<< HEAD
        1832 : O3EComplexType(12, "PhotovoltaicStringCurrent", [O3EInt32(4, "String1", scale=1.0), O3EInt32(4, "String2", scale=1.0), O3EInt32(4, "String3", scale=1.0)]),
        1833 : O3EComplexType(12, "PhotovoltaicStringVoltage", [O3EInt32(4, "String1", scale=1000.0), O3EInt32(4, "String2", scale=1000.0), O3EInt32(4, "String3", scale=1000.0)]),
        1834 : O3EComplexType(4, "ElectricalEnergyStorageStateOfEnergy", [O3EInt16(2, "SoC", scale=1.0, signed=False), O3EInt16(2, "Unkown", scale=1.0, signed=False)]),            
=======
        1832 : O3EComplexType(12, "PhotovoltaicStringCurrent", [O3EInt32(4, "String1", scale=1.0, signed=True), O3EInt32(4, "String2", scale=1.0, signed=True), O3EInt32(4, "String3", scale=1.0, signed=True)]),
        1833 : O3EComplexType(12, "PhotovoltaicStringVoltage", [O3EInt32(4, "String1", scale=1000.0, signed=True), O3EInt32(4, "String2", scale=1000.0, signed=True), O3EInt32(4, "String3", scale=1000.0, signed=True)]),
        1834 : O3EComplexType(4, "ElectricalEnergyStorageStateOfEnergy", [O3EInt16(2, "StateOfEnergy", scale=1.0, signed=False), O3EInt16(2, "Unkown", scale=1.0, signed=False)]),            
>>>>>>> 875fc5df
        1835 : RawCodec(20, "ManufacturerProperties"),
        1836 : O3EInt32(4, "ElectricalEnergyStorageCurrentPower", scale=1.0, signed=True),
        1837 : O3EInt16(4, "ElectricalEnergyStorageCurrent", scale=1.0),
        1838 : O3EInt8(2, "ElectricalEnergyStorageVoltage"),
        1839 : RawCodec(4, "ElectricalEnergyStorageUsableEnergy"),
        1840 : RawCodec(4, "ElectricalEnergyStorageUsableNominalEnergy"),
        1841 : RawCodec(32, "PointOfCommonCouplingOverview"),
        1842 : RawCodec(2, "SecondaryCircuitFourThreeWayValve"),
        1843 : RawCodec(2, "MixerOneCircuitHumidityProtection"),
        1844 : RawCodec(2, "MixerTwoCircuitHumidityProtection"),
        1845 : RawCodec(36, "HeatPumpCompressorEnvelope"),#+++
        1846 : RawCodec(4, "HeatPumpCompressorCurrentOperatingPoint"),#+++
        1884 : RawCodec(84, "RoomOneProperty"),#+++ (str, "name"); (o5cVar, "roomType"); (h5cVar, "lockMode"); (c5cVar, "roomControlAlgorithmType"); (list, "supplyChannel"); (list2, "roomDevices");
        1887 : RawCodec(84, "RoomTwoProperty"),#+++
        1890 : RawCodec(84, "RoomThreeProperty"),#+++
        1893 : RawCodec(84, "RoomFourProperty"),#+++
        1896 : RawCodec(84, "RoomFiveProperty"),#+++
        1899 : RawCodec(84, "RoomSixProperty"),#+++
        1902 : RawCodec(84, "RoomSevenProperty"),#+++
        1905 : RawCodec(84, "RoomEightProperty"),#+++
        1908 : RawCodec(84, "RoomNineProperty"),#+++
        1911 : RawCodec(84, "RoomTenProperty"),#+++
        1914 : RawCodec(84, "RoomElevenProperty"),#+++
        1917 : RawCodec(84, "RoomTwelveProperty"),#+++
        1920 : RawCodec(84, "RoomThirteenProperty"),#+++
        1923 : RawCodec(84, "RoomFourteenProperty"),#+++
        1926 : RawCodec(84, "RoomFifteenProperty"),#+++
        1929 : RawCodec(84, "RoomSixteenProperty"),#+++
        1932 : RawCodec(84, "RoomSeventeenProperty"),#+++
        1935 : RawCodec(84, "RoomEighteenProperty"),#+++
        1938 : RawCodec(84, "RoomNineteenProperty"),#+++
        1941 : RawCodec(84, "RoomTwentyProperty"),#+++
        2084 : RawCodec(84, "ZigBeeOneDeviceProperty"),#+++
        2085 : RawCodec(13, "ZigBeeOneDeviceSetpoint"),#+++
        2086 : RawCodec(57, "ZigBeeOneDeviceCurrentValues"),#+++
        2087 : RawCodec(84, "ZigBeeTwoDeviceProperty"),#+++
        2088 : RawCodec(13, "ZigBeeTwoDeviceSetpoint"),#+++
        2089 : RawCodec(57, "ZigBeeTwoDeviceCurrentValues"),#+++
        2090 : RawCodec(84, "ZigBeeThreeDeviceProperty"),#+++
        2091 : RawCodec(13, "ZigBeeThreeDeviceSetpoint"),#+++
        2092 : RawCodec(57, "ZigBeeThreeDeviceCurrentValues"),#+++
        2093 : RawCodec(84, "ZigBeeFourDeviceProperty"),#+++
        2094 : RawCodec(13, "ZigBeeFourDeviceSetpoint"),#+++
        2095 : RawCodec(57, "ZigBeeFourDeviceCurrentValues"),#+++
        2096 : RawCodec(84, "ZigBeeFiveDeviceProperty"),#+++
        2097 : RawCodec(13, "ZigBeeFiveDeviceSetpoint"),#+++
        2098 : RawCodec(57, "ZigBeeFiveDeviceCurrentValues"),#+++
        2099 : RawCodec(84, "ZigBeeSixDeviceProperty"),#+++
        2100 : RawCodec(13, "ZigBeeSixDeviceSetpoint"),#+++
        2101 : RawCodec(57, "ZigBeeSixDeviceCurrentValues"),#+++
        2102 : RawCodec(84, "ZigBeeSevenDeviceProperty"),#+++
        2103 : RawCodec(13, "ZigBeeSevenDeviceSetpoint"),#+++
        2104 : RawCodec(57, "ZigBeeSevenDeviceCurrentValues"),#+++
        2105 : RawCodec(84, "ZigBeeEightDeviceProperty"),#+++
        2106 : RawCodec(13, "ZigBeeEightDeviceSetpoint"),#+++
        2107 : RawCodec(57, "ZigBeeEightDeviceCurrentValues"),#+++
        2108 : RawCodec(84, "ZigBeeNineDeviceProperty"),#+++
        2109 : RawCodec(13, "ZigBeeNineDeviceSetpoint"),#+++
        2110 : RawCodec(57, "ZigBeeNineDeviceCurrentValues"),#+++
        2111 : RawCodec(84, "ZigBeeTenDeviceProperty"),#+++
        2112 : RawCodec(13, "ZigBeeTenDeviceSetpoint"),#+++
        2113 : RawCodec(57, "ZigBeeTenDeviceCurrentValues"),#+++
        2114 : RawCodec(84, "ZigBeeElevenDeviceProperty"),#+++
        2115 : RawCodec(13, "ZigBeeElevenDeviceSetpoint"),#+++
        2116 : RawCodec(57, "ZigBeeElevenDeviceCurrentValues"),#+++
        2117 : RawCodec(84, "ZigBeeTwelveDeviceProperty"),#+++
        2118 : RawCodec(13, "ZigBeeTwelveDeviceSetpoint"),#+++
        2119 : RawCodec(57, "ZigBeeTwelveDeviceCurrentValues"),#+++
        2120 : RawCodec(84, "ZigBeeThirteenDeviceProperty"),#+++
        2121 : RawCodec(13, "ZigBeeThirteenDeviceSetpoint"),#+++
        2122 : RawCodec(57, "ZigBeeThirteenDeviceCurrentValues"),#+++
        2123 : RawCodec(84, "ZigBeeFourteenDeviceProperty"),#+++
        2124 : RawCodec(13, "ZigBeeFourteenDeviceSetpoint"),#+++
        2125 : RawCodec(57, "ZigBeeFourteenDeviceCurrentValues"),#+++
        2126 : RawCodec(84, "ZigBeeFifteenDeviceProperty"),#+++
        2127 : RawCodec(13, "ZigBeeFifteenDeviceSetpoint"),#+++
        2128 : RawCodec(57, "ZigBeeFifteenDeviceCurrentValues"),#+++
        2129 : RawCodec(84, "ZigBeeSixteenDeviceProperty"),#+++
        2130 : RawCodec(13, "ZigBeeSixteenDeviceSetpoint"),#+++
        2131 : RawCodec(57, "ZigBeeSixteenDeviceCurrentValues"),#+++
        2132 : RawCodec(84, "ZigBeeSeventeenDeviceProperty"),#+++
        2133 : RawCodec(13, "ZigBeeSeventeenDeviceSetpoint"),#+++
        2134 : RawCodec(57, "ZigBeeSeventeenDeviceCurrentValues"),#+++
        2135 : RawCodec(84, "ZigBeeEighteenDeviceProperty"),#+++
        2136 : RawCodec(13, "ZigBeeEighteenDeviceSetpoint"),#+++
        2137 : RawCodec(57, "ZigBeeEighteenDeviceCurrentValues"),#+++
        2138 : RawCodec(84, "ZigBeeNineteenDeviceProperty"),#+++
        2139 : RawCodec(13, "ZigBeeNineteenDeviceSetpoint"),#+++
        2140 : RawCodec(57, "ZigBeeNineteenDeviceCurrentValues"),#+++
        2141 : RawCodec(84, "ZigBeeTwentyDeviceProperty"),#+++
        2142 : RawCodec(13, "ZigBeeTwentyDeviceSetpoint"),#+++
        2143 : RawCodec(57, "ZigBeeTwentyDeviceCurrentValues"),#+++
        2144 : RawCodec(16, "PointOfCommonCouplingAcActiveCurrent"),
        2158 : RawCodec(16, "ActivatedFeatures"),
        2164 : O3EByteVal(1, "DeviceDigitalInputSixValue"),
        2165 : O3EInt8(1, "DevicePwmOutputThreeValue"),#+++
        2166 : RawCodec(1, "MixerOneCircuitExternalHookupDemandInput"),
        2167 : RawCodec(1, "MixerTwoCircuitExternalHookupDemandInput"),
        2168 : RawCodec(1, "MixerThreeCircuitExternalHookupDemandInput"),
        2169 : RawCodec(1, "MixerFourCircuitExternalHookupDemandInput"),
        2184 : RawCodec(2, "BackupBoxTest"),
        2188 : RawCodec(6, "PointOfCommonCouplingSetActivePowerTotal"),
        2189 : RawCodec(104, "EebusDeviceListTwo"),
        2190 : RawCodec(104, "EebusDeviceListThree"),
        2191 : RawCodec(104, "EebusDeviceListFour"),
        2192 : RawCodec(104, "EebusDeviceListFive"),
        2214 : RawCodec(2, "BackupBoxConfiguration"),
        2217 : RawCodec(1, "InputDemandSideManagementlReceiver"),
        2218 : RawCodec(4, "RemoteLimitValueDemandSideManagement"),
        2219 : RawCodec(1, "BatteryCalibration"),
        2220 : RawCodec(1, "BatteryReactivePowerMode"),
        2221 : RawCodec(3, "BatteryReactivePowerFixCosinusPhi"),
        2222 : RawCodec(18, "BatteryReactivePower"),
        2223 : RawCodec(15, "BatteryReactivePowerCosinusPhi"),
        2224 : RawCodec(16, "PhotovoltaicsActivePowerLimitation"),
        2225 : RawCodec(12, "ElectricEnergyStorageSetpoint"),
        2226 : RawCodec(12, "ElectricEnergyStorageMaximum"),
        2229 : RawCodec(1, "ThermostatTerminalOneFunction"),
        2230 : RawCodec(1, "ThermostatTerminalTwoFunction"),
        2231 : RawCodec(1, "ThermostatTerminalThreeFunction"),
        2233 : O3EByteVal(1, "PersistentStorageStatus"),
        2234 : RawCodec(27, "PowerGridCodeSettingsNormOne"),
        2235 : RawCodec(65, "CascadeSystemConfiguration"),
        2236 : RawCodec(10, "CascadeDeviceSetpoint"),
        2237 : RawCodec(18, "CascadeDeviceStatus"),
        2239 : RawCodec(1, "ElectricEnergyStorageControlMode"),
        2240 : O3EComplexType(9, "BatteryTemperatureSensor", [O3EInt16(2, "Actual", signed=True), O3EInt16(2, "Minimum", signed=True), O3EInt16(2, "Maximum", signed=True), O3EInt16(2, "Average", signed=True), O3EByteVal(1, "Unknown")]),
        2241 : RawCodec(1, "OutsideTemperatureSensorSource"),
        2242 : RawCodec(27, "PowerGridCodeSettingsNormTwo"),
        2244 : RawCodec(27, "PowerGridCodeSettingsNormFour"),
        2246 : RawCodec(26, "FixReactivePowerIn"),
        2247 : O3EComplexType(12, "FilterRuntime",[O3EInt32(4, "Actual", scale=1.0), O3EInt32(4, "Remaining", scale=1.0), O3EInt32(4, "Overdue", scale=1.0)]),
        2248 : O3EByteVal(1, "CurrentVentilationHeatRecovery"),
        2249 : RawCodec(8, "DigitalSwitchSettingOne"),
        2250 : RawCodec(8, "DigitalSwitchSettingTwo"),
        2251 : RawCodec(8, "LedStatusOne"),
        2252 : RawCodec(8, "LedStatusTwo"),
        2253 : O3EByteVal(1, "DeviceDigitalInputSevenValue"),
        2254 : RawCodec(1, "PowerGridCodeSettingConfiguration"),
        2255 : O3EInt16(2, "MinimumSecondaryReturnTemperatureRefrigerantCircuit", signed=True),
        2256 : O3EInt16(2, "DesiredThermalEnergyDefrost"),
        2257 : O3EInt16(2, "DomesticHotWaterTemperatureSetpointOffset", signed=True),
        2259 : O3EByteVal(1, "RefrigerationCircuitStatus"),
        2260 : RawCodec(84, "ZigBeeTwentyOneDeviceProperty"),#+++
        2261 : RawCodec(13, "ZigBeeTwentyOneDeviceSetpoint"),#+++
        2262 : RawCodec(57, "ZigBeeTwentyOneDeviceCurrentValues"),#+++
        2263 : RawCodec(84, "ZigBeeTwentyTwoDeviceProperty"),#+++
        2264 : RawCodec(13, "ZigBeeTwentyTwoDeviceSetpoint"),#+++
        2265 : RawCodec(57, "ZigBeeTwentyTwoDeviceCurrentValues"),#+++
        2266 : RawCodec(84, "ZigBeeTwentyThreeDeviceProperty"),#+++
        2267 : RawCodec(13, "ZigBeeTwentyThreeDeviceSetpoint"),#+++
        2268 : RawCodec(57, "ZigBeeTwentyThreeDeviceCurrentValues"),#+++
        2269 : RawCodec(84, "ZigBeeTwentyFourDeviceProperty"),#+++
        2270 : RawCodec(13, "ZigBeeTwentyFourDeviceSetpoint"),#+++
        2271 : RawCodec(57, "ZigBeeTwentyFourDeviceCurrentValues"),#+++
        2272 : RawCodec(84, "ZigBeeTwentyFiveDeviceProperty"),#+++
        2273 : RawCodec(13, "ZigBeeTwentyFiveDeviceSetpoint"),#+++
        2274 : RawCodec(57, "ZigBeeTwentyFiveDeviceCurrentValues"),#+++
        2275 : RawCodec(84, "ZigBeeTwentySixDeviceProperty"),#+++
        2276 : RawCodec(13, "ZigBeeTwentySixDeviceSetpoint"),#+++
        2277 : RawCodec(57, "ZigBeeTwentySixDeviceCurrentValues"),#+++
        2278 : RawCodec(84, "ZigBeeTwentySevenDeviceProperty"),#+++
        2279 : RawCodec(13, "ZigBeeTwentySevenDeviceSetpoint"),#+++
        2280 : RawCodec(57, "ZigBeeTwentySevenDeviceCurrentValues"),#+++
        2281 : RawCodec(84, "ZigBeeTwentyEightDeviceProperty"),#+++
        2282 : RawCodec(13, "ZigBeeTwentyEightDeviceSetpoint"),#+++
        2283 : RawCodec(57, "ZigBeeTwentyEightDeviceCurrentValues"),#+++
        2284 : RawCodec(84, "ZigBeeTwentyNineDeviceProperty"),#+++
        2285 : RawCodec(13, "ZigBeeTwentyNineDeviceSetpoint"),#+++
        2286 : RawCodec(57, "ZigBeeTwentyNineDeviceCurrentValues"),#+++
        2287 : RawCodec(84, "ZigBeeThirtyDeviceProperty"),#+++
        2288 : RawCodec(13, "ZigBeeThirtyDeviceSetpoint"),#+++
        2289 : RawCodec(57, "ZigBeeThirtyDeviceCurrentValues"),#+++
        2290 : RawCodec(84, "ZigBeeThirtyOneDeviceProperty"),#+++
        2291 : RawCodec(13, "ZigBeeThirtyOneDeviceSetpoint"),#+++
        2292 : RawCodec(57, "ZigBeeThirtyOneDeviceCurrentValues"),#+++
        2293 : RawCodec(84, "ZigBeeThirtyTwoDeviceProperty"),#+++
        2294 : RawCodec(13, "ZigBeeThirtyTwoDeviceSetpoint"),#+++
        2295 : RawCodec(57, "ZigBeeThirtyTwoDeviceCurrentValues"),#+++
        2296 : RawCodec(84, "ZigBeeThirtyThreeDeviceProperty"),#+++
        2297 : RawCodec(13, "ZigBeeThirtyThreeDeviceSetpoint"),#+++
        2298 : RawCodec(57, "ZigBeeThirtyThreeDeviceCurrentValues"),#+++
        2299 : RawCodec(84, "ZigBeeThirtyFourDeviceProperty"),#+++
        2300 : RawCodec(13, "ZigBeeThirtyFourDeviceSetpoint"),#+++
        2301 : RawCodec(57, "ZigBeeThirtyFourDeviceCurrentValues"),#+++
        2302 : RawCodec(84, "ZigBeeThirtyFiveDeviceProperty"),#+++
        2303 : RawCodec(13, "ZigBeeThirtyFiveDeviceSetpoint"),#+++
        2304 : RawCodec(57, "ZigBeeThirtyFiveDeviceCurrentValues"),#+++
        2305 : RawCodec(84, "ZigBeeThirtySixDeviceProperty"),#+++
        2306 : RawCodec(13, "ZigBeeThirtySixDeviceSetpoint"),#+++
        2307 : RawCodec(57, "ZigBeeThirtySixDeviceCurrentValues"),#+++
        2308 : RawCodec(84, "ZigBeeThirtySevenDeviceProperty"),#+++
        2309 : RawCodec(13, "ZigBeeThirtySevenDeviceSetpoint"),#+++
        2310 : RawCodec(57, "ZigBeeThirtySevenDeviceCurrentValues"),#+++
        2311 : RawCodec(84, "ZigBeeThirtyEightDeviceProperty"),#+++
        2312 : RawCodec(13, "ZigBeeThirtyEightDeviceSetpoint"),#+++
        2313 : RawCodec(57, "ZigBeeThirtyEightDeviceCurrentValues"),#+++
        2314 : RawCodec(84, "ZigBeeThirtyNineDeviceProperty"),#+++
        2315 : RawCodec(13, "ZigBeeThirtyNineDeviceSetpoint"),#+++
        2316 : RawCodec(57, "ZigBeeThirtyNineDeviceCurrentValues"),#+++
        2317 : RawCodec(84, "ZigBeeFourtyDeviceProperty"),#+++
        2318 : RawCodec(13, "ZigBeeFourtyDeviceSetpoint"),#+++
        2319 : RawCodec(57, "ZigBeeFourtyDeviceCurrentValues"),#+++
        2320 : O3EByteVal(1, "DomesticHotWaterStatus"),
        2327 : O3EComplexType(4, "VentilationTargetVolumeFlow",[O3EInt16(2, "ActualFlow", scale=1.0), O3EInt16(2, "Unknown1", scale=1.0)]),
        2328 : O3EComplexType(4, "VentilationCurrentVolumeFlow",[O3EInt16(2, "TargetFlow", scale=1.0), O3EInt16(2, "Unknown1", scale=1.0)]),
        2329 : RawCodec(14, "BatteryEnergyUsedAverage"),
        2330 : O3EEnum(1, "GenericDigitalInputConfigurationOnBoardTwo", "DigitalInputConfigurations"),
        2331 : O3EEnum(1, "GenericDigitalInputConfigurationOnBoardThree", "DigitalInputConfigurations"),
        2332 : O3EEnum(1, "GenericDigitalInputConfigurationOnBoardFour", "DigitalInputConfigurations"),
        2333 : O3EComplexType(9, "EconomizerLiquidTemperatureSensor", [O3EInt16(2, "Actual", signed=True), O3EInt16(2, "Minimum", signed=True), O3EInt16(2, "Maximum", signed=True), O3EInt16(2, "Average", signed=True), O3EByteVal(1, "Unknown")]),
        2334 : O3EComplexType(9, "EvaporatorVaporTemperatureSensor", [O3EInt16(2, "Actual", signed=True), O3EInt16(2, "Minimum", signed=True), O3EInt16(2, "Maximum", signed=True), O3EInt16(2, "Average", signed=True), O3EByteVal(1, "Unknown")]),
        2336 : O3EComplexType(9, "ControllerBoardTemperatureSensor",[O3EInt16(2, "Sensor1", scale=10), O3EInt16(2, "Sensor2", scale=10), RawCodec(5, "Unknown1")]),
        2337 : RawCodec(1, "UltraLowNitroOxideStatusActive"),
        2338 : RawCodec(3, "HighLimitTestMode"),
        2339 : RawCodec(2, "SafetyLimiterThresholdTemperature"),
        2340 : RawCodec(2, "ElectricalHeaterConfiguration"),
        2341 : RawCodec(4, "CoefficientOfPerformanceConfiguration"),
        2342 : O3EInt16(4, "NominalThermalCapacityHeating", scale = 1),
        2343 : O3EInt16(4, "NominalThermalCapacityCooling", scale = 1),
        2344 : RawCodec(1, "CombustionAirInterlockSettings"),
        2345 : O3EInt8(1, "CompressorSetpointPercent"),#+++
        2346 : O3EInt8(1, "CompressorSpeedPercent"),
        2348 : RawCodec(8, "PhotovoltaicsActivePowerLimitationEnergyManagementSystem"),
        2349 : RawCodec(8, "PhotovoltaicsActivePowerLimitationFallbackEnergyManagementSystem"),
        2350 : O3EByteVal(1, "EnergyManagmentSystemResultingControlState"),
        2351 : O3EInt8(2, "HeatPumpCompressor", offset = 0),
        2352 : RawCodec(2, "AdditionalElectricHeater"),
        2353 : RawCodec(4, "TargetDemandHeatProducer"),
        2355 : O3EComplexType(4, "MinimumVentilationSupplyAirTemperature",[O3EInt16(2, "Sensor1", scale=10), O3EInt16(2, "Sensor2", scale=10)]),
        2356 : O3EInt8(1, "CurrentSystemHeatingCoolingLevel"),
        2369 : O3ECompStat(14, "HeatPumpCompressorStatistical"),
        2370 : O3EAddElHeaterStat(11, "AdditionalElectricHeaterStatistical"),
        2371 : O3EComplexType(2, "VentilationControlMode",[O3EByteVal(1, "Mode"), RawCodec(1, "Unknown")]),
        2372 : O3EComplexType(2, "VentilationControllerOperationState",[RawCodec(1, "Unknown1"), RawCodec(1, "Unknown2")]),
        2373 : RawCodec(2, "VentilationAirVolumeFlowBalancingOffset"),
        2374 : O3EByteVal(1, "VentilationExternalLockFunctionSetting"),
        2375 : RawCodec(7, "NarrowBandInternetOfThingsConfiguration"),#+++
        2376 : RawCodec(132, "NarrowBandInternetOfThingsRadio"),#+++
        2377 : RawCodec(45, "EvolvedUniversalTerrestrialRadioAccessDataLinkInfo"),#+++
        2378 : RawCodec(48, "EvolvedUniversalTerrestrialRadioAccessNeighborCells"),#+++
        2379 : RawCodec(22, "EvolvedUniversalTerrestrialRadioAccessServingCellInfo"),#+++
        2380 : RawCodec(17, "EvolvedUniversalTerrestrialRadioAccessServingCellMeasurements"),#+++
        2382 : RawCodec(2, "PaddleSwitch"),
        2403 : O3EInt8(1, "BypassOperationLevel"),
        2404 : RawCodec(6, "BivalenceControlMode"),
        2405 : RawCodec(6, "MixerOneCircuitConstantFlowSetTemperatureCooling"),
        2406 : RawCodec(6, "MixerTwoCircuitConstantFlowSetTemperatureCooling"),
        2407 : RawCodec(6, "MixerThreeCircuitConstantFlowSetTemperatureCooling"),
        2408 : RawCodec(6, "MixerFourCircuitConstantFlowSetTemperatureCooling"),
        2409 : RawCodec(12, "MixerOneCircuitMinimumMaximumFlowSetTemperatureCooling"),
        2410 : RawCodec(12, "MixerTwoCircuitMinimumMaximumFlowSetTemperatureCooling"),
        2411 : RawCodec(12, "MixerThreeCircuitMinimumMaximumFlowSetTemperatureCooling"),
        2412 : RawCodec(12, "MixerFourCircuitMinimumMaximumFlowSetTemperatureCooling"),
        2413 : RawCodec(4, "MixerOneCircuitThresholdCooling"),
        2414 : RawCodec(4, "MixerTwoCircuitThresholdCooling"),
        2415 : RawCodec(4, "MixerThreeCircuitThresholdCooling"),
        2416 : RawCodec(4, "MixerFourCircuitThresholdCooling"),
        2417 : RawCodec(6, "MixerOneCircuitTargetValueRelativeHumidityCooling"),
        2418 : RawCodec(6, "MixerTwoCircuitTargetValueRelativeHumidityCooling"),
        2419 : RawCodec(6, "MixerThreeCircuitTargetValueRelativeHumidityCooling"),
        2420 : RawCodec(6, "MixerFourCircuitTargetValueRelativeHumidityCooling"),
        2421 : RawCodec(2, "MixerOneCircuitTemperatureOffsetCooling"),
        2422 : RawCodec(2, "MixerTwoCircuitTemperatureOffsetCooling"),
        2423 : RawCodec(2, "MixerThreeCircuitTemperatureOffsetCooling"),
        2424 : RawCodec(2, "MixerFourCircuitTemperatureOffsetCooling"),
        2426 : O3EInt16(6, "MixerOneCircuitRoomEcoFunctionSettings", signed=True, offset = 1),
        2427 : O3EInt16(6, "MixerTwoCircuitRoomEcoFunctionSettings", signed=True, offset = 1),
        2428 : O3EInt16(6, "MixerThreeCircuitRoomEcoFunctionSettings", signed=True, offset = 1),
        2429 : O3EInt16(6, "MixerFourCircuitRoomEcoFunctionSettings", signed=True, offset = 1),
        2442 : O3EInt8(1, "HeatPumpFrostProtection"),#+++
        2445 : RawCodec(2, "SupplementalHeatEngineConfiguration"),
        2446 : RawCodec(4, "HmiWakeupTrigger"),
        2447 : O3EComplexType(4, "SupplyAirVolumeFlowDeviceLimit",[O3EInt16(2, "Minimum", scale=1.0), O3EInt16(2, "Maximum", scale=1.0)]),
        2448 : O3EComplexType(4, "ExhaustAirVolumeFlowDeviceLimit",[O3EInt16(2, "Minimum", scale=1.0), O3EInt16(2, "Maximum", scale=1.0)]),
        2449 : RawCodec(2, "CustomerSpecificDeviceName"),
        2450 : RawCodec(16, "CascadeSequenceCurrentBoiler"),
        2451 : RawCodec(3, "CascadeEmergencyOperationMode"),            
        2452 : RawCodec(4, "MixerOneCircuitRoomTemperatureThresholdCooling"),
        2453 : RawCodec(4, "MixerTwoCircuitRoomTemperatureThresholdCooling"),
        2454 : RawCodec(4, "MixerThreeCircuitRoomTemperatureThresholdCooling"),
        2455 : RawCodec(4, "MixerFourCircuitRoomTemperatureThresholdCooling"),
        2457 : O3EComplexType(9, "CalculatedOutsideTemperature", [O3EInt16(2, "DampedActual", signed=True), O3EInt16(2, "DampedMin", signed=True), O3EInt16(2, "DampedMax", signed=True), O3EInt16(2, "DampedAverage", signed=True)]),
        2458 : RawCodec(18, "CascadeDeviceStatusLead"),
        2459 : RawCodec(18, "CascadeDeviceStatusLagOne"),
        2460 : RawCodec(18, "CascadeDeviceStatusLagTwo"),
        2461 : RawCodec(18, "CascadeDeviceStatusLagThree"),
        2462 : RawCodec(18, "CascadeDeviceStatusLagFour"),
        2463 : RawCodec(18, "CascadeDeviceStatusLagFive"),
        2464 : RawCodec(18, "CascadeDeviceStatusLagSix"),
        2465 : RawCodec(18, "CascadeDeviceStatusLagSeven"),
        2466 : RawCodec(18, "CascadeDeviceStatusLagEight"),
        2467 : RawCodec(18, "CascadeDeviceStatusLagNine"),
        2468 : RawCodec(18, "CascadeDeviceStatusLagTen"),
        2469 : RawCodec(18, "CascadeDeviceStatusLagEleven"),
        2470 : RawCodec(18, "CascadeDeviceStatusLagTwelve"),
        2471 : RawCodec(18, "CascadeDeviceStatusLagThirteen"),
        2472 : RawCodec(18, "CascadeDeviceStatusLagFourteen"),
        2473 : RawCodec(18, "CascadeDeviceStatusLagFifteen"),
        2474 : RawCodec(9, "CascadeCommonFlowTemperatureSensor"),
        2475 : O3EInt16(2, "CascadeCommonFlowCurrentTemperatureSetpoint"),
        2476 : RawCodec(21, "EnvironmentAirQualityTargetValues"),
        2477 : O3EByteVal(1, "EnvironmentAirQualitySensor"),
        2479 : RawCodec(5, "MixerOneCircuitRoomAirHumiditySensor"),
        2480 : RawCodec(5, "MixerTwoCircuitRoomAirHumiditySensor"),
        2481 : RawCodec(5, "MixerThreeCircuitRoomAirHumiditySensor"),
        2482 : RawCodec(5, "MixerFourCircuitRoomAirHumiditySensor"),
        2484 : RawCodec(8, "ElectricalPowerRangeMetaData"),
        2486 : O3EInt16(4, "CurrentElectricalPowerConsumptionRefrigerantCircuit", scale = 1),
        2487 : O3EInt16(4, "CurrentElectricalPowerConsumptionElectricHeater", scale = 1),
        2488 : O3EInt16(4, "CurrentElectricalPowerConsumptionSystem", scale = 1),
        2489 : RawCodec(3, "FrostProtectionStatus"),
        2490 : RawCodec(1, "StartUpWizardState"),
        2491 : RawCodec(1, "DomesticHotWaterDemandInput"),
        2493 : RawCodec(2, "VentilationBypassPosition"),
        2494 : O3EInt16(4, "CurrentThermalCapacityRefrigerantCircuit", scale = 1),
        2495 : O3EInt16(4, "CurrentThermalCapacityElectricHeater", scale = 1),
        2496 : O3EInt16(4, "CurrentThermalCapacitySystem", scale = 1),
        2497 : RawCodec(3, "ResetStatisticalValuesDate"),
        2498 : O3EByteVal(1, "CentralHeatingPumpType"),
        2499 : O3EByteVal(1, "MixerOneCircuitPumpType"),
        2500 : O3EByteVal(1, "MixerTwoCircuitPumpType"),
        2501 : O3EByteVal(1, "MixerThreeCircuitPumpType"),
        2502 : O3EByteVal(1, "MixerFourCircuitPumpType"),
        2515 : RawCodec(124, "EnergyConsumptionDomesticHotWaterMonthMatrixElectricHeater"),
        2516 : RawCodec(96, "EnergyConsumptionDomesticHotWaterYearMatrixElectricHeater"),
        2517 : RawCodec(24, "EnergyConsumptionDomesticHotWaterElectricHeater"),
        2524 : RawCodec(124, "EnergyConsumptionCentralHeatingMonthMatrixElectricHeater"),
        2525 : RawCodec(96, "EnergyConsumptionCentralHeatingYearMatrixElectricHeater"),
        2526 : RawCodec(24, "EnergyConsumptionCentralHeatingElectricHeater"),
        2527 : RawCodec(124, "GeneratedCoolingOutputMonthMatrix"),
        2528 : RawCodec(96, "GeneratedCoolingOutputYearMatrix"),
        2529 : RawCodec(24, "GeneratedCoolingOutput"),
        2533 : RawCodec(27, "PowerGridCodeSettingsNormSix"),
        #2534 : O3EList(181, "BusTopologyMatrixSix", [O3EInt8(1, "Count"), O3EComplexType(36, "TopologyElement",[O3EByteVal(1, "NodeID"), O3EEnum(1, "BusType", "BusTypes"), O3EByteVal(1, "DeviceProperty"), O3EByteVal(1, "DeviceFunction"), O3ESoftVers(8, "SW-Version"), O3ESoftVers(8, "HW-Version"), O3EUtf8(16, "VIN")])]),
        2534 : RawCodec(181, "BusTopologyMatrixSix"),#+++
        2535 : RawCodec(181, "BusTopologyMatrixSeven"),#+++
        2536 : RawCodec(181, "BusTopologyMatrixEight"),#+++
        2537 : RawCodec(181, "BusTopologyMatrixNine"),#+++
        2538 : RawCodec(181, "BusTopologyMatrixTen"),#+++
        2539 : RawCodec(40, "AlternatingCurrentEnergyStatistic"),
        2540 : RawCodec(6, "NoiseReductionSettings"),
        2541 : O3EComplexType(4, "SupplyAirVolumeFlowConfigurationLimit",[O3EInt16(2, "Minimum", scale=1.0), O3EInt16(2, "Maximum", scale=1.0)]),
        2542 : O3EComplexType(4, "ExhaustAirVolumeFlowConfigurationLimit",[O3EInt16(2, "Minimum", scale=1.0), O3EInt16(2, "Maximum", scale=1.0)]),
        2543 : RawCodec(10, "SmartGridTemperatureOffsets"),
        2544 : O3EByteVal(1, "EnableElectricalHeaterSmartGridLock"),
        2545 : O3EByteVal(1, "EnableElectricalHeaterSmartGridIncreaseMaxDemand"),
        2546 : O3EComplexType(9, "MixerOneCircuitRoomTemperatureSetpointCooling", [O3EInt16(2, "Actual", signed=True), O3EInt16(2, "Minimum", signed=True), O3EInt16(2, "Maximum", signed=True), O3EInt16(2, "Average", signed=True), O3EByteVal(1, "Unknown")]),
        2547 : O3EComplexType(9, "MixerTwoCircuitRoomTemperatureSetpointCooling", [O3EInt16(2, "Actual", signed=True), O3EInt16(2, "Minimum", signed=True), O3EInt16(2, "Maximum", signed=True), O3EInt16(2, "Average", signed=True), O3EByteVal(1, "Unknown")]),
        2548 : O3EComplexType(9, "MixerThreeCircuitRoomTemperatureSetpointCooling", [O3EInt16(2, "Actual", signed=True), O3EInt16(2, "Minimum", signed=True), O3EInt16(2, "Maximum", signed=True), O3EInt16(2, "Average", signed=True), O3EByteVal(1, "Unknown")]),
        2549 : O3EComplexType(9, "MixerFourCircuitRoomTemperatureSetpointCooling", [O3EInt16(2, "Actual", signed=True), O3EInt16(2, "Minimum", signed=True), O3EInt16(2, "Maximum", signed=True), O3EInt16(2, "Average", signed=True), O3EByteVal(1, "Unknown")]),
        2551 : RawCodec(6, "FlameBurnerTwo"),
        2552 : RawCodec(2, "ModulationCurrentValueBurnerTwo"),
        2553 : RawCodec(12, "HeatEngineStatisticalBurnerTwo"),
        2554 : RawCodec(62, "CellularModemIdentification"),#+++
        2555 : RawCodec(4, "ElectricalPowerSetPoint"),
        2556 : RawCodec(4, "ElectricalEnergyRemainingCapacity"),
        2557 : O3EByteVal(1, "HeatPumpState"),
        2558 : RawCodec(3, "HeatPumpSupportedStates"),
        2559 : RawCodec(2, "VentilationFanModbusId"),
        2560 : O3EByteVal(1, "SmartGridFeatureSelection"),
        2563 : RawCodec(91, "ZigBeeDeviceDecoupleList"),#+++
        2564 : RawCodec(1, "HydraulicFlapState"),
        2566 : O3EInt32(4, "VentilationSupplyFanRuntime", scale=1.0),
        2567 : O3EInt32(4, "VentilationExhaustFanRuntime", scale=1.0),
        2568 : O3EInt8(1, "RefrigerantType"),#+++
        2569 : O3EInt16(2, "CompressorSpeedRps", scale = 10),
        2570 : O3EInt16(2, "CompressorModulType"),#+++
        2571 : O3EInt16(2, "CompressorSuctionSuperheat"),#+++
        2572 : RawCodec(4, "ActualCompressorInletMassflow"),
        2573 : RawCodec(2, "CompressorOnTimer"),
        2574 : O3EInt16(8, "NominalPowerElectricalHeater", scale = 1),
        2575 : O3EInt16(2, "RefrigerationCycleApplicationState"),#+++
        2576 : RawCodec(2, "FuelCellTestModeOne"),
        2577 : RawCodec(6, "FuelCellTestModeTwo"),
        2578 : O3EInt8(1, "RefrigerationCircuitDesiredOperatingMode"),#+++
        2579 : RawCodec(4, "CompressorMinMaxAllowedPrimaryTemperatureHeating"),#+++
        2581 : O3EInt16(2, "CompressorCalculatedSetpointRps"),#+++
        2582 : RawCodec(2, "CompressorOffTimer"),
        2583 : RawCodec(15, "OxygenProbeProcessValuesBurnerOne"),
        2584 : RawCodec(15, "OxygenProbeProcessValuesBurnerTwo"),
        2586 : RawCodec(2, "DigitalOutputCooling"),
        2590 : RawCodec(8, "HeatPumpCommonSettingsHeating"),#+++
        2591 : RawCodec(8, "HeatPumpCommonSettingsCooling"),#+++
        2592 : RawCodec(4, "ExpansionValveTheoreticalSetpoint"),#+++
        2593 : RawCodec(181, "ProductMatrix"),
        2594 : RawCodec(124, "ElectricalPreHeaterMonthMatrix"),
        2595 : RawCodec(96, "ElectricalPreHeaterYearMatrix"),
        2598 : O3EByteVal(1, "VentilationFanAssignmentAvailable"),
        2599 : O3EByteVal(1, "VentilationFanAssignmentSwitch"),
        2600 : RawCodec(2, "ElectricalHeaterActivation"),
        2601 : RawCodec(2, "ElectricalHeaterVentilationConfiguration"),
        2602 : RawCodec(10, "PrimaryHeatExchangerStatus"),#+++
        2603 : RawCodec(4, "PrimaryHeatExchangerCommonSettings"),#+++
        2604 : O3EByteVal(1, "LevelSwitchActivation"),
        2605 : O3EComplexType(4, "QuickModeRuntime",[O3EInt16(2, "NoiseReduced", scale=1.0), O3EInt16(2, "Intensive", scale=1.0)]),
        2606 : O3EByteVal(1, "ExternalTriggerActivation"),
        2607 : O3EByteVal(1, "ExternalTriggerSettings"),
        2608 : RawCodec(28, "FilterSettings"),
        2609 : RawCodec(6, "CommissioningStatus"),
        2610 : RawCodec(1, "SetDeliveryStateExpert"),
        2611 : RawCodec(4, "NominalThermalCapacityIndoorUnit"),
        2612 : RawCodec(7, "PrimarySourceCommonSettingsHeating"),#+++
        2613 : RawCodec(7, "PrimarySourceCommonSettingsCooling"),#+++
        2621 : O3EInt16(2, "MaximumOperatingPressureActualTemperatureSetpoint"),#+++
        2622 : O3EInt16(9, "SeasonalCoefficientOfPerformaceHeating"),
        2623 : O3EInt16(9, "SeasonalEnergyEfficiencyRatioCooling"),
        2624 : O3EInt16(9, "SeasonalCoefficientOfPerformaceDomesticHotWater"),
        2625 : O3EInt16(9, "SeasonalCoefficientOfPerformaceHeatingAndDomesticHotWater"),
        2626 : O3EInt16(4, "MaximumPowerElectricalHeater", scale = 1),
        2627 : O3EInt16(2, "CompressorStartUpTimer"),#+++
        2629 : O3EInt16(4, "DesiredThermalCapacity", scale = 1),
        2630 : RawCodec(4, "CompressorMinMaxSpeedHeating"),#+++
        2631 : RawCodec(4, "CompressorMinMaxSpeedCooling"),#+++
        2632 : RawCodec(4, "CompressorMinMaxSpeedDefrost"),#+++
        2633 : RawCodec(12, "MaxSpeedNoiseReductionMode"),#+++
        2634 : O3EByteVal(1, "NoiseReductionMode"),
        2635 : RawCodec(8, "BurnerProcessDataFlags"),
        2636 : RawCodec(8, "BurnerTwoProcessDataFlags"),
        2637 : RawCodec(8, "BurnerThreeProcessDataFlags"),
        2638 : RawCodec(4, "SupportedCountryCodes"),
        2643 : RawCodec(2, "MaximumRechargePower"),
        2733 : RawCodec(3, "InstallationConfirmation"),
        2735 : O3EByteVal(1, "FourThreeWayValveValveCurrentPosition"),
        2741 : RawCodec(3, "ComfortEnsuringMode"),
        2742 : O3EInt8(1, "DiagnosticHydraulicFilterInterval"),
        2743 : O3EInt8(1, "DiagnosticElectricalHeaterSafetyTemperatureLimiter"),
        2744 : O3EInt8(1, "DiagnosticSecondaryFourThreeWayValve"),
        2745 : O3EInt8(1, "DiagnosticHydraulicFilterContamination"),
        2746 : O3EInt8(1, "DiagnosticHydraulicSafetyValve"),
        2748 : O3EInt8(1, "DiagnosticControlledLowPressureShutDown"),#+++
        2749 : O3EInt8(1, "DiagnosticControlledHighPressureShutDown"),#+++
        2750 : O3EInt8(1, "DiagnosticHydraulicTemperatureSensors"),
        2751 : O3EInt8(1, "DiagnosticElectronicExpansionValve"),#+++
        2752 : O3EInt8(1, "DiagnosticFanOperation"),#+++
        2753 : O3EInt8(1, "DiagnosticHeatExchangerConstraints"),#+++
        2758 : RawCodec(1, "GasPressureSwitchErrorReaction"),
        2759 : RawCodec(24, "EnergyRecoveredCrossHeatExchanger"),
        2760 : RawCodec(24, "EnergyOwnConsumption"),
        2767 : O3EInt8(1, "DiagnosticMonitoringPressureDrop"),
        2768 : O3EInt8(1, "DiagnosticMonitoringPressurePeaks"),
        2772 : RawCodec(124, "EnergyRecoveredCrossHeatExchangerMonthMatrix"),
        2773 : RawCodec(96, "EnergyRecoveredCrossHeatExchangerYearMatrix"),
        2774 : RawCodec(124, "EnergyOwnConsumptionMonthMatrix"),
        2775 : RawCodec(96, "EnergyOwnConsumptionYearMatrix"),
        2776 : RawCodec(181, "ProductMatrixTwo"),
        2777 : RawCodec(8, "PrimaryBootLoaderVersion"),
        2778 : RawCodec(2, "ErrorMessageInputSelection"),
        2779 : RawCodec(2, "DeltaTemperaturePumpControlSetpoint"),
        2780 : RawCodec(1, "DomesticHotWaterFlowRangeDwellDuration"), 
        2781 : RawCodec(7, "AirVolumeFlowSetpoint"),
        2782 : RawCodec(24, "AirVolumeFlowStatus"),
        2783 : RawCodec(4, "VentilationSelfCheckDuration"),
        2784 : O3EInt16(9, "SecondaryHeatExchangerVaporPressureSensor", scale = 100),
        2785 : RawCodec(16, "ElectricalHeaterStarts"),
        2786 : RawCodec(2, "ElectricalPreheaterCurrentPowerConsumption"),
        2791 : O3EInt8(5, "CentralHeatingPumpStatus"),
        2792 : O3EInt8(5, "MixerOneCircuitPumpStatus"),
        2793 : O3EInt8(5, "MixerTwoCircuitPumpStatus"),
        2794 : O3EInt8(5, "MixerThreeCircuitPumpStatus"),
        2795 : O3EInt8(5, "MixerFourCircuitPumpStatus"),
        2796 : RawCodec(2, "ExternalHeaterConfiguration"),
        2797 : O3EByteVal(1, "VentilationBypassFlapAvailableCount"),
        2798 : O3EByteVal(1, "RelativeHumiditySensorSelection"),
        2799 : O3EByteVal(1, "ElectricalHeatersShutdownDelay"),
        2800 : O3EByteVal(1, "VentilationHeatExchangerType"),
        2801 : O3EByteVal(1, "VentilationFanAssignmentSwitchManufacturing"),
        2802 : RawCodec(6, "InverterSelfTestStatus"),
        2804 : RawCodec(151, "InverterSelfTestResultTwo"),
        2805 : RawCodec(151, "InverterSelfTestResultThree"),
        2806 : O3EComplexType(2, "RefrigerationCircuitOperationMode",[O3EByteVal(1,"Mode"),O3EByteVal(1,"State")]),
        2807 : RawCodec(9, "InverterHousingTemperature"),#+++
        2808 : RawCodec(9, "InverterInternalPowerModuleTemperature"),#+++
        2809 : RawCodec(1, "PumpMinSpeedConfiguration"),
        2810 : RawCodec(1, "CentralHeatingPumpFeedbackSignalHandlingMode"),
        2826 : RawCodec(40, "FuelCellNetworkSystemProtectionErrorHistory"),
        2827 : RawCodec(48, "FuelCellNetworkSystemProtectionParameters"),
        2828 : RawCodec(2, "FuelCellSdCardRecording"),
        2829 : RawCodec(20, "ProductIdentification"),
        2830 : RawCodec(1, "EmergencyMode"),            
        2831 : RawCodec(2, "BivalenceControlAlternativeTemperature"),
        2832 : RawCodec(4, "BaseHeaterTimer"),#+++
        2833 : O3EInt8(1, "BaseHeaterTimerMode"),#+++
        2834 : O3EInt16(2, "BaseHeaterTimerDuration"),#+++
        2835 : O3EInt16(2, "BaseHeaterTemperatureThreshold"),#+++
        2836 : O3EInt16(2, "SecondaryHeatExchangerMinimumVolumeFlowThreshold"),#+++
        2837 : O3EInt16(2, "SecondaryHeatExchangerOptimumTemperatureSpreadExponent"),#+++
        2838 : RawCodec(4, "SecondaryHeatExchangerOptimumTemperatureSpreadHeating"),#+++
        2839 : RawCodec(4, "SecondaryHeatExchangerOptimumTemperatureSpreadCooling"),#+++
        2840 : O3EInt16(2, "SecondaryHeatExchangerOptimumVolumeFlowDefrost"),#+++
        2842 : O3EInt16(2, "SecondaryHeatExchangerHxSubcooling"),#+++
        2843 : O3EInt16(2, "SecondaryHeatExchangerMinimumVolumeFlow"),#+++
        2844 : O3EInt16(2, "SecondaryHeatExchangerMinimumOutletTemperature"),#+++
        2845 : O3EInt16(2, "SecondaryHeatExchangerMaximumOutletTemperature"),#+++
        2847 : RawCodec(8, "CrankCaseHeaterStatistics"),#+++
        2848 : O3EInt16(2, "CrankCaseHeaterTemperatureStatistics"),#+++
        2849 : RawCodec(27, "CrankCaseHeaterOnTimer"),
        2850 : RawCodec(3, "CrankCaseHeaterSensorErrorType"),#+++
        2851 : O3EInt16(2, "PreStartDuration"),#+++
        2852 : O3EInt8(1, "FanDuctHeater"),#+++
        2853 : RawCodec(2, "ExternalHeaterTimeIntegralThershold"),
        2855 : O3EInt16(3, "MixerOneCircuitFrostProtectionConfiguration", signed=True, offset = 1),
        2856 : O3EInt16(3, "MixerTwoCircuitFrostProtectionConfiguration", signed=True, offset = 1),
        2857 : O3EInt16(3, "MixerThreeCircuitFrostProtectionConfiguration", signed=True, offset = 1),
        2858 : O3EInt16(3, "MixerFourCircuitFrostProtectionConfiguration", signed=True, offset = 1),
        2874 : O3EInt16(2, "PrimarySourceRpsOne"),#+++
        2875 : O3EInt16(2, "PrimarySourceRpsTwo"),#+++
        2876 : O3EInt16(2, "PrimaryPumpCommonSetpoint"),#+++
        2877 : O3EInt16(2, "SuctionSuperheatSetpoint"),#+++
        2878 : O3EInt16(2, "SubcoolingSetpoint"),#+++
        2879 : RawCodec(2, "MixerOneCircuitHeatingBlocked"),
        2880 : RawCodec(2, "MixerTwoCircuitHeatingBlocked"),
        2881 : RawCodec(4, "ExpansionValveOneTimer"),#+++
        2882 : RawCodec(4, "ExpansionValveTwoTimer"),#+++
        2883 : O3EInt16(2, "ExpansionValveMaximumOperatingPressureTemperatureSetpoint"),#+++
        2884 : O3EInt16(2, "ExpansionValveOneStatus"),#+++
        2885 : O3EInt16(2, "ExpansionValveTwoStatus"),#+++
        2886 : O3EInt16(2, "RefrigerantCyclePostStopDuration"),#+++
        2887 : O3EInt16(2, "RefrigerantCycleAlarmPauseDuration"),#+++
        2888 : O3EInt16(2, "RefrigerantCyclePumpdownStoppingDelay"),#+++
        2889 : RawCodec(6, "RefrigerantCycleTimers"),#+++
        2890 : O3EInt16(2, "RefrigerantCyclePumpdownHoldTimer"),#+++
        2891 : RawCodec(6, "RefrigerantCycleDefrostTimers"),#+++
        2892 : O3EInt16(2, "RefrigerantCycleTransitionToHeatingTimer"),#+++
        2893 : O3EInt16(2, "RefrigerantCycleTransitionToCoolingTimer"),#+++
        2894 : O3EByteVal(1, "RefrigerantCycleAvailability"),
        2895 : RawCodec(5, "PrimaryPumpSettings"),#+++
        2896 : O3EInt8(1, "PrimaryPumpOneStatus"),#+++
        2897 : O3EInt8(1, "PrimaryPumpTwoStatus"),#+++
        2908 : O3EInt8(1, "InverterModuleType"),#+++
        2909 : RawCodec(4, "CompressorMinMaxRequestedSecondaryReturnTemperatureCooling"),#+++
        2910 : RawCodec(4, "CompressorMinMaxRequestedSecondaryReturnTemperaturePreStartDefrost"),#+++
        2911 : O3EInt16(2, "CompressorMaximumRequestedSecondaryReturnTempDefrost"),#+++
        2912 : O3EInt16(2, "CompressorMaximumDischargeTemperature"),#+++
        2913 : O3EInt16(2, "CompressorMinimumAllowedSecondaryOutletTemperatureHeating"),#+++
        2914 : RawCodec(4, "CompressorMinMaxAllowedPrimaryTemperatureCooling"),#+++
        2915 : O3EInt16(2, "CompressorMaximumCondensingPressure"),#+++
        2916 : O3EInt16(2, "CompressorMaximumEvaporatingPressure"),#+++
        2917 : O3EInt16(2, "CompressorMinimumEvaporatingPressureHeating"),#+++
        2918 : O3EInt16(2, "CompressorMinimumEvaporatingPressureCooling"),#+++
        2920 : RawCodec(2, "ExternalHeaterSpecification"),
        2921 : RawCodec(2, "DiagnosticHydraulicFilterIntervalSettings"),
        2922 : RawCodec(2, "DiagnosticHydraulicFilterIntervalTemporalSettings"),
        2923 : RawCodec(6, "DiagnosticSecondaryFourThreeWayValveSettings"),
        2924 : RawCodec(4, "DiagnosticHydraulicFilterContaminationSettings"),
        2925 : RawCodec(2, "DiagnosticMonitoringPressurePeaksSettings"),
        2926 : RawCodec(6, "DiagnosticMonitoringPressureDropSettings"),
        2927 : O3EInt8(1, "DiagnosticElectronicExpansionValveSettings"),#+++
        2928 : O3EInt16(2, "DiagnosticHeatExchangerConstraintsSettings"),#+++
        2929 : O3EInt8(1, "DiagnosticRefrigerantCircuitPressureSensors"),#+++
        2930 : O3EInt8(1, "DiagnosticRefrigerantCircuitFourTwoWayValve"),#+++
        2931 : O3EInt8(1, "DiagnosticRefrigerantCircuitTemperatureSensors"),#+++
        2932 : RawCodec(4, "TimeCounterSinceLastReset"),
        2936 : RawCodec(3, "ElectricalEnergyStorageSystemState"),
        2937 : RawCodec(2, "SystemPumpConfiguration"),
        2938 : RawCodec(4, "CascadeSystemPump"),
        2939 : O3EInt16(2, "PrimaryHeatExchangerLowEvaporatingTemperatureAlarmDelay"),#+++
        2940 : RawCodec(3, "ExternalHeaterDelayTimer"),
        2942 : RawCodec(137, "ListOfLayerSettingServiceDevices"),
        2944 : O3EByteVal(1, "NodeIdOnExternalCan"),
        2945 : RawCodec(1, "PointOfCommonCouplingEnergyMeterConnectedPhases"),
        2946 : RawCodec(24, "EnergyConsumptionElectricalPreHeater"),
        2947 : RawCodec(5, "SleepModePrevention"),
        2952 : RawCodec(137, "ListOfLayerSettingServiceDevicesTwo"),
        2953 : RawCodec(10, "CascadeSystemConfigurationArray"),
        2956 : O3EInt8(1, "DeviceDigitalInputEightValue"),#+++
        2957 : O3EInt8(1, "DeviceDigitalInputNineValue"),#+++
        2969 : O3EByteVal(1, "ElectronicControlUnitSafeStateStatus"),
        2985 : RawCodec(2, "ExternalHeaterTemperatureSetpoint"),
        2986 : O3EByteVal(1, "ExternalHeaterOperationState"),
        2987 : O3EInt8(1, "RefrigerantCycleUnlock"),#+++
        2999 : RawCodec(16, "ElectricalHeatersOperationHours"),
        3000 : RawCodec(115, "EcuResetInformationList"),
        3001 : RawCodec(196, "LowEvaporatingLowCondensingDriveDuration"),#+++
        3002 : RawCodec(196, "MidEvaporatingLowCondensingDriveDuration"),#+++
        3003 : RawCodec(196, "HighEvaporatingLowCondensingDriveDuration"),#+++
        3004 : RawCodec(196, "LowEvaporatingHighCondensingDriveDuration"),#+++
        3005 : RawCodec(196, "MidEvaporatingHighCondensingDriveDuration"),#+++
        3006 : RawCodec(196, "HighEvaporatingHighCondensingDriveDuration"),#+++
        3008 : O3EInt16(2, "FanDuctHeaterOnDuration"),#+++
        3009 : RawCodec(4, "FanDuctHeaterOnTimer"),#+++
        3013 : RawCodec(2, "MixerHybridThreeWayValvePositionPercent"),
        3014 : O3EComplexType(9, "OutdoorMiddleCoilTemperatureSensor", [O3EInt16(2, "Actual", signed=True), O3EInt16(2, "Minimum", signed=True), O3EInt16(2, "Maximum", signed=True), O3EInt16(2, "Average", signed=True), O3EByteVal(1, "Unknown")]),
        3015 : O3EComplexType(9, "HeatSinkTemperatureSensor", [O3EInt16(2, "Actual", signed=True), O3EInt16(2, "Minimum", signed=True), O3EInt16(2, "Maximum", signed=True), O3EInt16(2, "Average", signed=True), O3EByteVal(1, "Unknown")]),
        3016 : O3EComplexType(9, "HeatingBufferTemperatureSensor", [O3EInt16(2, "Actual", signed=True), O3EInt16(2, "Minimum", signed=True), O3EInt16(2, "Maximum", signed=True), O3EInt16(2, "Average", signed=True), O3EByteVal(1, "Unknown")]),
        3017 : O3EComplexType(9, "CoolingBufferTemperatureSensor", [O3EInt16(2, "Actual", signed=True), O3EInt16(2, "Minimum", signed=True), O3EInt16(2, "Maximum", signed=True), O3EInt16(2, "Average", signed=True), O3EByteVal(1, "Unknown")]),
        3018 : O3EComplexType(9, "HeatingCoolingBufferTemperatureSensor", [O3EInt16(2, "Actual", signed=True), O3EInt16(2, "Minimum", signed=True), O3EInt16(2, "Maximum", signed=True), O3EInt16(2, "Average", signed=True), O3EByteVal(1, "Unknown")]),
        3029 : O3EByteVal(1, "DomesticHotWaterEfficiencyMode"),
        3030 : RawCodec(2, "DomesticHotWaterEfficiencyModeAvailability"),
        3031 : RawCodec(2, "ExternalHeater"),
        3032 : RawCodec(2, "PrimaryEnergyFactorElectricity"),
        3034 : O3EComplexType(9, "DomesticHotWaterReturnTemperaturTankLoadSystem", [O3EInt16(2, "Actual", signed=True), O3EInt16(2, "Minimum", signed=True), O3EInt16(2, "Maximum", signed=True), O3EInt16(2, "Average", signed=True), O3EByteVal(1, "Unknown")]),
        3035 : O3EComplexType(9, "DomesticHotWaterFlowTemperaturTankLoadSystem", [O3EInt16(2, "Actual", signed=True), O3EInt16(2, "Minimum", signed=True), O3EInt16(2, "Maximum", signed=True), O3EInt16(2, "Average", signed=True), O3EByteVal(1, "Unknown")]),
        3036 : RawCodec(2, "PrimaryEnergyFactorExternalHeater"),
        3037 : RawCodec(57, "ElectricityPriceTimeScheduleMonday"),
        3038 : RawCodec(57, "ElectricityPriceTimeScheduleTuesday"),
        3039 : RawCodec(57, "ElectricityPriceTimeScheduleWednesday"),
        3040 : RawCodec(57, "ElectricityPriceTimeScheduleThursday"),
        3041 : RawCodec(57, "ElectricityPriceTimeScheduleFriday"),
        3042 : RawCodec(57, "ElectricityPriceTimeScheduleSaturday"),
        3043 : RawCodec(57, "ElectricityPriceTimeScheduleSunday"),
        3056 : O3EInt8(1, "NarrowBandInternetOfThingsNetworkStatus"),#+++
        3057 : O3EInt8(1, "NarrowBandInternetOfThingsCloudStatus"),#+++
        3066 : RawCodec(4, "DomesticHotWaterHighDemandDetection"),
        3067 : RawCodec(9, "AirVolumeFlowValue"),#+++
        3068 : RawCodec(2, "DomesticHotWaterTemperatureSetpointComfort"),
        3069 : O3EByteVal(1, "DomesticHotWaterSensorForDemand"),
        3070 : O3EByteVal(1, "BufferTargetOperationMode"),
        3085 : RawCodec(18, "ElectricalEnergyStorageModuleOneInformation"),
        3086 : RawCodec(18, "ElectricalEnergyStorageModuleTwoInformation"),
        3087 : RawCodec(18, "ElectricalEnergyStorageModuleThreeInformation"),
        3088 : RawCodec(18, "ElectricalEnergyStorageModuleFourInformation"),
        3089 : RawCodec(18, "ElectricalEnergyStorageModuleFiveInformation"),
        3090 : RawCodec(18, "ElectricalEnergyStorageModuleSixInformation"),
        3091 : O3EByteVal(1, "GatewayEthernetTwoEnable"),
        3092 : RawCodec(21, "GatewayEthernetTwoConfig"),
        3093 : RawCodec(20, "GatewayEthernetTwoIp"),
        3094 : O3EByteVal(1, "GatewayEthernetTwoNetworkStatus"),
        3095 : RawCodec(6, "MacAddressLanTwo"),
        3096 : O3EByteVal(1, "GatewayWifiStationEnable"),
        3097 : O3EByteVal(1, "GatewayInternetAccess"),
        3098 : RawCodec(2, "ExternalHeaterTemperatureOffset"),
        3103 : RawCodec(6, "IsCountryModeLoadInformation"),
        3106 : RawCodec(4, "BufferMinimumMaximumSetTemperature"),
        3107 : RawCodec(7, "BatteryModuleExchangeAssistent"),
        3108 : RawCodec(9, "PhotovoltaicsActivePowerLimitationRampRate"),
        3109 : RawCodec(8, "PrimaryHeatExchangerBaseHeaterStatistical"),#+++
        3113 : RawCodec(8, "DeviceDigitalOutputOneValueStatistical"),
        3114 : RawCodec(8, "DeviceDigitalOutputTwoValueStatistical"),
        3115 : RawCodec(8, "DeviceDigitalOutputThreeValueStatistical"),#+++
        3116 : RawCodec(8, "DeviceDigitalOutputFourValueStatistical"),#+++
        3117 : RawCodec(8, "DeviceDigitalOutputFiveValueStatistical"),#+++
        3119 : RawCodec(8, "RefrigerantCircuitFourWayValveStatistical"),#+++
        3120 : RawCodec(8, "CompressorCrankCaseHeaterStatistical"),#+++
        3129 : RawCodec(8, "FanDuctHeaterStatistical"),#+++
        3134 : RawCodec(8, "DomesticHotWaterCirculationPumpStatistical"), 
        3146 : RawCodec(8, "ElectricalHeaterPhaseOneStatistical"),#+++
        3147 : RawCodec(8, "ElectricalHeaterPhaseTwoStatistical"),#+++
        3148 : RawCodec(8, "ElectricalHeaterPhaseThreeStatistical"),#+++
        3155 : RawCodec(5, "DomesticHotWaterShiftLoadPumpStatus"),
        3156 : O3EByteVal(1, "DomesticHotWaterShiftLoadPumpType"),
        3190 : O3EByteVal(1, "RefrigerantCircuitFourWayValvePosition"),
        3191 : RawCodec(199, "ExtendedEventLoggingHistory"),
    }
}<|MERGE_RESOLUTION|>--- conflicted
+++ resolved
@@ -690,15 +690,9 @@
         1829 : O3EInt16(4, "InverterElectricalEnergyStorageMaximumNominalDischargePower", scale=1.0),
         1830 : O3EInt16(4, "InverterElectricalEnergyStorageCurrentMaximumlDishargePower", scale=1.0),
         1831 : O3EComplexType(12, "PhotovoltaicCurrentStringPower", [O3EInt32(4, "String1", scale=1.0, signed=True), O3EInt32(4, "String2", scale=1.0, signed=True), O3EInt32(4, "String3", scale=1.0, signed=True)]),
-<<<<<<< HEAD
-        1832 : O3EComplexType(12, "PhotovoltaicStringCurrent", [O3EInt32(4, "String1", scale=1.0), O3EInt32(4, "String2", scale=1.0), O3EInt32(4, "String3", scale=1.0)]),
-        1833 : O3EComplexType(12, "PhotovoltaicStringVoltage", [O3EInt32(4, "String1", scale=1000.0), O3EInt32(4, "String2", scale=1000.0), O3EInt32(4, "String3", scale=1000.0)]),
-        1834 : O3EComplexType(4, "ElectricalEnergyStorageStateOfEnergy", [O3EInt16(2, "SoC", scale=1.0, signed=False), O3EInt16(2, "Unkown", scale=1.0, signed=False)]),            
-=======
         1832 : O3EComplexType(12, "PhotovoltaicStringCurrent", [O3EInt32(4, "String1", scale=1.0, signed=True), O3EInt32(4, "String2", scale=1.0, signed=True), O3EInt32(4, "String3", scale=1.0, signed=True)]),
         1833 : O3EComplexType(12, "PhotovoltaicStringVoltage", [O3EInt32(4, "String1", scale=1000.0, signed=True), O3EInt32(4, "String2", scale=1000.0, signed=True), O3EInt32(4, "String3", scale=1000.0, signed=True)]),
         1834 : O3EComplexType(4, "ElectricalEnergyStorageStateOfEnergy", [O3EInt16(2, "StateOfEnergy", scale=1.0, signed=False), O3EInt16(2, "Unkown", scale=1.0, signed=False)]),            
->>>>>>> 875fc5df
         1835 : RawCodec(20, "ManufacturerProperties"),
         1836 : O3EInt32(4, "ElectricalEnergyStorageCurrentPower", scale=1.0, signed=True),
         1837 : O3EInt16(4, "ElectricalEnergyStorageCurrent", scale=1.0),
